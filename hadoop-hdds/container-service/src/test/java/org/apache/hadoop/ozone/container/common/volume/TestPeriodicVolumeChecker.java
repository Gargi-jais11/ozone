--- conflicted
+++ resolved
@@ -92,11 +92,8 @@
       assertEquals(0, metrics.getNumDataVolumeScans());
       assertEquals(0, metrics.getNumMetadataVolumeScans());
       assertEquals(0, metrics.getNumVolumesScannedInLastIteration());
-<<<<<<< HEAD
-=======
       assertNumVolumes(volumeSet, 1, 0);
       assertNumVolumes(metaVolumeSet, 1, 0);
->>>>>>> c6c4279f
 
       // first round
       timer.advance(gap.toMillis() / 3);
@@ -107,11 +104,8 @@
       assertEquals(1, metrics.getNumMetadataVolumeScans());
       assertEquals(5, metrics.getNumVolumesScannedInLastIteration());
       assertEquals(0, metrics.getNumIterationsSkipped());
-<<<<<<< HEAD
-=======
       assertNumVolumes(volumeSet, 1, 0);
       assertNumVolumes(metaVolumeSet, 1, 0);
->>>>>>> c6c4279f
 
       // periodic disk checker next round within gap
       timer.advance(gap.toMillis() / 3);
@@ -123,11 +117,8 @@
       assertEquals(1, metrics.getNumMetadataVolumeScans());
       assertEquals(5, metrics.getNumVolumesScannedInLastIteration());
       assertEquals(1, metrics.getNumIterationsSkipped());
-<<<<<<< HEAD
-=======
       assertNumVolumes(volumeSet, 1, 0);
       assertNumVolumes(metaVolumeSet, 1, 0);
->>>>>>> c6c4279f
 
       // periodic disk checker next round
       timer.advance(interval.toMillis());
@@ -138,11 +129,8 @@
       assertEquals(2, metrics.getNumMetadataVolumeScans());
       assertEquals(5, metrics.getNumVolumesScannedInLastIteration());
       assertEquals(1, metrics.getNumIterationsSkipped());
-<<<<<<< HEAD
-=======
       assertNumVolumes(volumeSet, 1, 0);
       assertNumVolumes(metaVolumeSet, 1, 0);
->>>>>>> c6c4279f
     } finally {
       volumeChecker.shutdownAndWait(1, TimeUnit.SECONDS);
     }
