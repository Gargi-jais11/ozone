--- conflicted
+++ resolved
@@ -431,7 +431,7 @@
       }
     }
     volumeMap.clear();
-    
+
     if (volumeHealthMetrics != null) {
       volumeHealthMetrics.unregister();
     }
@@ -503,7 +503,11 @@
     return volumeType;
   }
 
-<<<<<<< HEAD
+  @VisibleForTesting
+  public VolumeHealthMetrics getVolumeHealthMetrics() {
+    return volumeHealthMetrics;
+  }
+
   public double getIdealUsage() {
     long totalCapacity = 0L, totalFree = 0L;
     for (StorageVolume volume: volumeMap.values()) {
@@ -513,10 +517,5 @@
     }
     Preconditions.checkArgument(totalCapacity != 0);
     return ((double) (totalCapacity - totalFree)) / totalCapacity;
-=======
-  @VisibleForTesting
-  public VolumeHealthMetrics getVolumeHealthMetrics() {
-    return volumeHealthMetrics;
->>>>>>> c6c4279f
   }
 }