--- conflicted
+++ resolved
@@ -22,11 +22,8 @@
 import com.google.common.annotations.VisibleForTesting;
 import org.apache.hadoop.hdds.protocol.DatanodeDetails;
 import org.apache.hadoop.ozone.container.common.impl.ContainerData;
-<<<<<<< HEAD
+import org.apache.hadoop.ozone.container.common.interfaces.ScanResult;
 import org.apache.hadoop.ozone.container.common.volume.StorageVolume;
-=======
-import org.apache.hadoop.ozone.container.common.interfaces.ScanResult;
->>>>>>> 05c7e62f
 import org.apache.logging.log4j.LogManager;
 import org.apache.logging.log4j.Logger;
 
@@ -153,19 +150,6 @@
   }
 
   /**
-<<<<<<< HEAD
-   * Logged when a container is successfully moved from one data volume to another.
-   *
-   * @param containerId The ID of the moved container.
-   * @param sourceVolume The source volume path.
-   * @param destinationVolume The destination volume path.
-   * @param containerSize The size of data moved from container in bytes.
-   * @param timeTaken The time taken for the move in milliseconds.
-   */
-  public static void logMoveSuccess(long containerId, StorageVolume sourceVolume,
-      StorageVolume destinationVolume, long containerSize, long timeTaken) {
-    LOG.info(getMessage(containerId, sourceVolume, destinationVolume, containerSize, timeTaken));
-=======
    * Logged when a container's checksum is updated.
    *
    * @param containerData The container which has the updated data checksum.
@@ -192,7 +176,20 @@
           ". Checksum updated from " + checksumToString(oldDataChecksum) + " to "
           + checksumToString(containerData.getDataChecksum())));
     }
->>>>>>> 05c7e62f
+  }
+
+  /**
+   * Logged when a container is successfully moved from one data volume to another.
+   *
+   * @param containerId The ID of the moved container.
+   * @param sourceVolume The source volume path.
+   * @param destinationVolume The destination volume path.
+   * @param containerSize The size of data moved from container in bytes.
+   * @param timeTaken The time taken for the move in milliseconds.
+   */
+  public static void logMoveSuccess(long containerId, StorageVolume sourceVolume,
+      StorageVolume destinationVolume, long containerSize, long timeTaken) {
+    LOG.info(getMessage(containerId, sourceVolume, destinationVolume, containerSize, timeTaken));
   }
 
   private static String getMessage(ContainerData containerData,
