/*
 * Licensed to the Apache Software Foundation (ASF) under one or more
 * contributor license agreements. See the NOTICE file distributed with
 * this work for additional information regarding copyright ownership.
 * The ASF licenses this file to You under the Apache License, Version 2.0
 * (the "License"); you may not use this file except in compliance with
 * the License. You may obtain a copy of the License at
 *
 *      http://www.apache.org/licenses/LICENSE-2.0
 *
 * Unless required by applicable law or agreed to in writing, software
 * distributed under the License is distributed on an "AS IS" BASIS,
 * WITHOUT WARRANTIES OR CONDITIONS OF ANY KIND, either express or implied.
 * See the License for the specific language governing permissions and
 * limitations under the License.
 */

package org.apache.hadoop.ozone.container.common.statemachine;

import com.google.common.annotations.VisibleForTesting;
import com.google.common.util.concurrent.ThreadFactoryBuilder;
import java.io.Closeable;
import java.io.IOException;
import java.time.Clock;
import java.time.ZoneId;
import java.util.Map;
import java.util.concurrent.ExecutorService;
import java.util.concurrent.Executors;
import java.util.concurrent.ThreadFactory;
import java.util.concurrent.TimeUnit;
import java.util.concurrent.atomic.AtomicLong;
import java.util.concurrent.locks.ReadWriteLock;
import java.util.concurrent.locks.ReentrantReadWriteLock;
import org.apache.hadoop.hdds.HddsUtils;
import org.apache.hadoop.hdds.conf.ConfigurationSource;
import org.apache.hadoop.hdds.conf.OzoneConfiguration;
import org.apache.hadoop.hdds.conf.ReconfigurationHandler;
import org.apache.hadoop.hdds.protocol.DatanodeDetails;
import org.apache.hadoop.hdds.protocol.proto.StorageContainerDatanodeProtocolProtos.CommandStatusReportsProto;
import org.apache.hadoop.hdds.protocol.proto.StorageContainerDatanodeProtocolProtos.ContainerReportsProto;
import org.apache.hadoop.hdds.protocol.proto.StorageContainerDatanodeProtocolProtos.NodeReportProto;
import org.apache.hadoop.hdds.protocol.proto.StorageContainerDatanodeProtocolProtos.PipelineReportsProto;
import org.apache.hadoop.hdds.protocol.proto.StorageContainerDatanodeProtocolProtos.SCMCommandProto;
import org.apache.hadoop.hdds.security.symmetric.SecretKeyClient;
import org.apache.hadoop.hdds.security.x509.certificate.client.CertificateClient;
import org.apache.hadoop.hdds.upgrade.HDDSLayoutVersionManager;
import org.apache.hadoop.hdds.utils.IOUtils;
import org.apache.hadoop.hdds.utils.NettyMetrics;
import org.apache.hadoop.ozone.HddsDatanodeService;
import org.apache.hadoop.ozone.HddsDatanodeStopService;
import org.apache.hadoop.ozone.container.checksum.DNContainerOperationClient;
import org.apache.hadoop.ozone.container.common.DatanodeLayoutStorage;
import org.apache.hadoop.ozone.container.common.interfaces.VolumeChoosingPolicy;
import org.apache.hadoop.ozone.container.common.report.ReportManager;
import org.apache.hadoop.ozone.container.common.statemachine.commandhandler.CloseContainerCommandHandler;
import org.apache.hadoop.ozone.container.common.statemachine.commandhandler.ClosePipelineCommandHandler;
import org.apache.hadoop.ozone.container.common.statemachine.commandhandler.CommandDispatcher;
import org.apache.hadoop.ozone.container.common.statemachine.commandhandler.CreatePipelineCommandHandler;
import org.apache.hadoop.ozone.container.common.statemachine.commandhandler.DeleteBlocksCommandHandler;
import org.apache.hadoop.ozone.container.common.statemachine.commandhandler.DeleteContainerCommandHandler;
import org.apache.hadoop.ozone.container.common.statemachine.commandhandler.DiskBalancerCommandHandler;
import org.apache.hadoop.ozone.container.common.statemachine.commandhandler.FinalizeNewLayoutVersionCommandHandler;
import org.apache.hadoop.ozone.container.common.statemachine.commandhandler.ReconcileContainerCommandHandler;
import org.apache.hadoop.ozone.container.common.statemachine.commandhandler.ReconstructECContainersCommandHandler;
import org.apache.hadoop.ozone.container.common.statemachine.commandhandler.RefreshVolumeUsageCommandHandler;
import org.apache.hadoop.ozone.container.common.statemachine.commandhandler.ReplicateContainerCommandHandler;
import org.apache.hadoop.ozone.container.common.statemachine.commandhandler.SetNodeOperationalStateCommandHandler;
import org.apache.hadoop.ozone.container.common.volume.VolumeChoosingPolicyFactory;
import org.apache.hadoop.ozone.container.ec.reconstruction.ECReconstructionCoordinator;
import org.apache.hadoop.ozone.container.ec.reconstruction.ECReconstructionMetrics;
import org.apache.hadoop.ozone.container.ozoneimpl.OzoneContainer;
import org.apache.hadoop.ozone.container.replication.ContainerImporter;
import org.apache.hadoop.ozone.container.replication.ContainerReplicator;
import org.apache.hadoop.ozone.container.replication.DownloadAndImportReplicator;
import org.apache.hadoop.ozone.container.replication.GrpcContainerUploader;
import org.apache.hadoop.ozone.container.replication.MeasuredReplicator;
import org.apache.hadoop.ozone.container.replication.OnDemandContainerReplicationSource;
import org.apache.hadoop.ozone.container.replication.PushReplicator;
import org.apache.hadoop.ozone.container.replication.ReplicationServer.ReplicationConfig;
import org.apache.hadoop.ozone.container.replication.ReplicationSupervisor;
import org.apache.hadoop.ozone.container.replication.ReplicationSupervisorMetrics;
import org.apache.hadoop.ozone.container.replication.SimpleContainerDownloader;
import org.apache.hadoop.ozone.container.upgrade.DataNodeUpgradeFinalizer;
import org.apache.hadoop.ozone.container.upgrade.VersionedDatanodeFeatures;
import org.apache.hadoop.ozone.protocol.commands.SCMCommand;
import org.apache.hadoop.ozone.upgrade.UpgradeFinalization.StatusAndMessages;
import org.apache.hadoop.ozone.upgrade.UpgradeFinalizer;
import org.apache.hadoop.util.Time;
import org.apache.ratis.util.ExitUtils;
import org.slf4j.Logger;
import org.slf4j.LoggerFactory;

/**
 * State Machine Class.
 */
public class DatanodeStateMachine implements Closeable {
  private static final Logger LOG =
      LoggerFactory.getLogger(DatanodeStateMachine.class);
  private final ExecutorService executorService;
  private final ExecutorService pipelineCommandExecutorService;
  private final ConfigurationSource conf;
  private final SCMConnectionManager connectionManager;
  private final ECReconstructionCoordinator ecReconstructionCoordinator;
  private StateContext context;
  private VolumeChoosingPolicy volumeChoosingPolicy;
  private final OzoneContainer container;
  private final DatanodeDetails datanodeDetails;
  private final CommandDispatcher commandDispatcher;
  private final ReportManager reportManager;
  private final AtomicLong nextHB;
  private volatile Thread stateMachineThread = null;
  private Thread cmdProcessThread = null;
  private final ReplicationSupervisor supervisor;

  private final HddsDatanodeStopService hddsDatanodeStopService;

  private final HDDSLayoutVersionManager layoutVersionManager;
  private final DatanodeLayoutStorage layoutStorage;
  private final DataNodeUpgradeFinalizer upgradeFinalizer;

  /**
   * Used to synchronize to the OzoneContainer object created in the
   * constructor in a non-thread-safe way - see HDDS-3116.
   */
  private final ReadWriteLock constructionLock = new ReentrantReadWriteLock();
  private final MeasuredReplicator pullReplicatorWithMetrics;
  private final MeasuredReplicator pushReplicatorWithMetrics;
  private final ReplicationSupervisorMetrics replicationSupervisorMetrics;
  private final NettyMetrics nettyMetrics;
  private final ECReconstructionMetrics ecReconstructionMetrics;
  // This is an instance variable as mockito needs to access it in a test
  @SuppressWarnings("FieldCanBeLocal")
  private final ReconstructECContainersCommandHandler
      reconstructECContainersCommandHandler;

  private final DatanodeQueueMetrics queueMetrics;
  private final ReconfigurationHandler reconfigurationHandler;

  /**
   * Constructs a datanode state machine.
   * @param datanodeDetails - DatanodeDetails used to identify a datanode
   * @param conf - Configuration.
   * @param certClient - Datanode Certificate client, required if security is
   *                     enabled
   */
  @SuppressWarnings("checkstyle:ParameterNumber")
  public DatanodeStateMachine(HddsDatanodeService hddsDatanodeService,
                              DatanodeDetails datanodeDetails,
                              ConfigurationSource conf,
                              CertificateClient certClient,
                              SecretKeyClient secretKeyClient,
                              HddsDatanodeStopService hddsDatanodeStopService,
                              ReconfigurationHandler reconfigurationHandler)
      throws IOException {
    DatanodeConfiguration dnConf =
        conf.getObject(DatanodeConfiguration.class);

    this.reconfigurationHandler = reconfigurationHandler;
    this.hddsDatanodeStopService = hddsDatanodeStopService;
    this.conf = conf;
    this.datanodeDetails = datanodeDetails;

    Clock clock = Clock.system(ZoneId.systemDefault());
    // Expected to be initialized already.
    layoutStorage = new DatanodeLayoutStorage(conf,
        datanodeDetails.getUuidString());

    layoutVersionManager = new HDDSLayoutVersionManager(
        layoutStorage.getLayoutVersion());
    upgradeFinalizer = new DataNodeUpgradeFinalizer(layoutVersionManager);
    VersionedDatanodeFeatures.initialize(layoutVersionManager);

    String threadNamePrefix = datanodeDetails.threadNamePrefix();
    executorService = Executors.newFixedThreadPool(
        getEndPointTaskThreadPoolSize(),
        new ThreadFactoryBuilder()
            .setNameFormat(threadNamePrefix +
                "DatanodeStateMachineTaskThread-%d")
            .build());
    connectionManager = new SCMConnectionManager(conf);
    context = new StateContext(this.conf, DatanodeStates.getInitState(), this,
        threadNamePrefix);
    volumeChoosingPolicy = VolumeChoosingPolicyFactory.getPolicy(conf);
    // OzoneContainer instance is used in a non-thread safe way by the context
    // past to its constructor, so we much synchronize its access. See
    // HDDS-3116 for more details.
    constructionLock.writeLock().lock();
    try {
      container = new OzoneContainer(hddsDatanodeService, this.datanodeDetails,
          conf, context, certClient, secretKeyClient, volumeChoosingPolicy);
    } finally {
      constructionLock.writeLock().unlock();
    }
    nextHB = new AtomicLong(Time.monotonicNow());

    ContainerImporter importer = new ContainerImporter(conf,
        container.getContainerSet(),
        container.getController(),
        container.getVolumeSet(),
        volumeChoosingPolicy);
    ContainerReplicator pullReplicator = new DownloadAndImportReplicator(
        conf, container.getContainerSet(),
        importer,
        new SimpleContainerDownloader(conf, certClient));
    ContainerReplicator pushReplicator = new PushReplicator(conf,
        new OnDemandContainerReplicationSource(container.getController()),
        new GrpcContainerUploader(conf, certClient)
    );

    pullReplicatorWithMetrics = new MeasuredReplicator(pullReplicator, "pull");
    pushReplicatorWithMetrics = new MeasuredReplicator(pushReplicator, "push");

    ReplicationConfig replicationConfig =
        conf.getObject(ReplicationConfig.class);
    supervisor = ReplicationSupervisor.newBuilder()
        .stateContext(context)
        .datanodeConfig(dnConf)
        .replicationConfig(replicationConfig)
        .clock(clock)
        .build();

    replicationSupervisorMetrics =
        ReplicationSupervisorMetrics.create(supervisor);

    ecReconstructionMetrics = ECReconstructionMetrics.create();
    ecReconstructionCoordinator = new ECReconstructionCoordinator(
        conf, certClient, secretKeyClient, context, ecReconstructionMetrics,
        threadNamePrefix);

    // This is created as an instance variable as Mockito needs to access it in
    // a test. The test mocks it in a running mini-cluster.
    reconstructECContainersCommandHandler =
        new ReconstructECContainersCommandHandler(conf, supervisor,
            ecReconstructionCoordinator);

    // TODO HDDS-11218 combine the clients used for reconstruction and reconciliation so they share the same cache of
    //  datanode clients.
    DNContainerOperationClient dnClient = new DNContainerOperationClient(conf, certClient, secretKeyClient);

    ThreadFactory threadFactory = new ThreadFactoryBuilder()
        .setNameFormat(threadNamePrefix + "PipelineCommandHandlerThread-%d")
        .build();
    pipelineCommandExecutorService = Executors
        .newSingleThreadExecutor(threadFactory);

    // When we add new handlers just adding a new handler here should do the
    // trick.
    commandDispatcher = CommandDispatcher.newBuilder()
        .addHandler(new CloseContainerCommandHandler(
            dnConf.getContainerCloseThreads(),
            dnConf.getCommandQueueLimit(), threadNamePrefix))
        .addHandler(new DeleteBlocksCommandHandler(getContainer(),
            conf, dnConf, threadNamePrefix))
        .addHandler(new ReplicateContainerCommandHandler(conf, supervisor,
            pullReplicatorWithMetrics, pushReplicatorWithMetrics))
        .addHandler(reconstructECContainersCommandHandler)
        .addHandler(new DeleteContainerCommandHandler(
            dnConf.getContainerDeleteThreads(), clock,
            dnConf.getCommandQueueLimit(), threadNamePrefix))
        .addHandler(new ClosePipelineCommandHandler(conf,
            pipelineCommandExecutorService))
        .addHandler(new CreatePipelineCommandHandler(conf,
            pipelineCommandExecutorService))
        .addHandler(new SetNodeOperationalStateCommandHandler(conf,
            supervisor::nodeStateUpdated, container.getDiskBalancerService()::nodeStateUpdated))
        .addHandler(new FinalizeNewLayoutVersionCommandHandler())
        .addHandler(new RefreshVolumeUsageCommandHandler())
<<<<<<< HEAD
        .addHandler(new DiskBalancerCommandHandler())
=======
        .addHandler(new ReconcileContainerCommandHandler(supervisor, dnClient))
>>>>>>> 05c7e62f
        .setConnectionManager(connectionManager)
        .setContainer(container)
        .setContext(context)
        .build();

    reportManager = ReportManager.newBuilder(conf)
        .setStateContext(context)
        .addPublisherFor(NodeReportProto.class)
        .addPublisherFor(ContainerReportsProto.class)
        .addPublisherFor(CommandStatusReportsProto.class)
        .addPublisherFor(PipelineReportsProto.class)
        .addThreadNamePrefix(threadNamePrefix)
        .build();

    queueMetrics = DatanodeQueueMetrics.create(this);
    nettyMetrics = NettyMetrics.create();
  }

  @VisibleForTesting
  public DatanodeStateMachine(DatanodeDetails datanodeDetails,
                              ConfigurationSource conf) throws IOException {
    this(null, datanodeDetails, conf, null, null, null,
        new ReconfigurationHandler("DN", (OzoneConfiguration) conf, op -> { }));
  }

  private int getEndPointTaskThreadPoolSize() {
    // TODO(runzhiwang): The default totalServerCount here is set to 1,
    //  which requires additional processing if want to increase
    //  the number of recons.
    int totalServerCount = 1;

    try {
      totalServerCount += HddsUtils.getSCMAddressForDatanodes(conf).size();
    } catch (Exception e) {
      LOG.error("Fail to get scm addresses", e);
    }

    LOG.info("Datanode State Machine Task Thread Pool size {}",
        totalServerCount);
    return totalServerCount;
  }

  /**
   *
   * Return DatanodeDetails if set, return null otherwise.
   *
   * @return DatanodeDetails
   */
  public DatanodeDetails getDatanodeDetails() {
    return datanodeDetails;
  }

  /**
   * Returns the Connection manager for this state machine.
   *
   * @return - SCMConnectionManager.
   */
  public SCMConnectionManager getConnectionManager() {
    return connectionManager;
  }

  public OzoneContainer getContainer() {
    // See HDDS-3116 to explain the need for this lock
    constructionLock.readLock().lock();
    try {
      return this.container;
    } finally {
      constructionLock.readLock().unlock();
    }
  }

  /**
   * Runs the state machine at a fixed frequency.
   */
  private void startStateMachineThread() throws IOException {
    reportManager.init();
    initCommandHandlerThread(conf);

    upgradeFinalizer.runPrefinalizeStateActions(layoutStorage, this);
    LOG.info("Ozone container server started.");
    while (context.getState() != DatanodeStates.SHUTDOWN) {
      try {
        LOG.debug("Executing cycle Number : {}", context.getExecutionCount());
        long heartbeatFrequency = context.getHeartbeatFrequency();
        nextHB.set(Time.monotonicNow() + heartbeatFrequency);
        context.execute(executorService, heartbeatFrequency,
            TimeUnit.MILLISECONDS);
      } catch (InterruptedException e) {
        // Someone has sent interrupt signal, this could be because
        // 1. Trigger heartbeat immediately
        // 2. Shutdown has be initiated.
        Thread.currentThread().interrupt();
      } catch (Exception e) {
        LOG.error("Unable to finish the execution.", e);
      }

      long now = Time.monotonicNow();
      if (now < nextHB.get()) {
        if (!Thread.interrupted()) {
          try {
            Thread.sleep(nextHB.get() - now);
          } catch (InterruptedException e) {
            // TriggerHeartbeat is called during the sleep. Don't need to set
            // the interrupted state to true.
          }
        }
      }
    }

    // If we have got some exception in stateMachine we set the state to
    // shutdown to stop the stateMachine thread. Along with this we should
    // also stop the datanode.
    if (context.getShutdownOnError()) {
      LOG.error("DatanodeStateMachine Shutdown due to an critical error");
      hddsDatanodeStopService.stopService();
    }
  }

  public void handleFatalVolumeFailures() {
    LOG.error("DatanodeStateMachine Shutdown due to too many bad volumes, "
        + "check " + DatanodeConfiguration.FAILED_DATA_VOLUMES_TOLERATED_KEY
        + " and " + DatanodeConfiguration.FAILED_METADATA_VOLUMES_TOLERATED_KEY
        + " and " + DatanodeConfiguration.FAILED_DB_VOLUMES_TOLERATED_KEY);
    hddsDatanodeStopService.stopService();
  }

  /**
   * Gets the current context.
   *
   * @return StateContext
   */
  public StateContext getContext() {
    return context;
  }

  /**
   * Sets the current context.
   *
   * @param context - Context
   */
  public void setContext(StateContext context) {
    this.context = context;
  }

  /**
   * Closes this stream and releases any system resources associated with it. If
   * the stream is already closed then invoking this method has no effect.
   * <p>
   * <p> As noted in {@link AutoCloseable#close()}, cases where the close may
   * fail require careful attention. It is strongly advised to relinquish the
   * underlying resources and to internally <em>mark</em> the {@code Closeable}
   * as closed, prior to throwing the {@code IOException}.
   *
   * @throws IOException if an I/O error occurs
   */
  @Override
  public void close() throws IOException {
    IOUtils.close(LOG, ecReconstructionCoordinator);
    if (stateMachineThread != null) {
      stateMachineThread.interrupt();
    }
    if (cmdProcessThread != null) {
      cmdProcessThread.interrupt();
    }
    if (layoutVersionManager != null) {
      layoutVersionManager.close();
    }
    context.setState(DatanodeStates.getLastState());
    replicationSupervisorMetrics.unRegister();
    ecReconstructionMetrics.unRegister();
    executorServiceShutdownGraceful(executorService);
    executorServiceShutdownGraceful(pipelineCommandExecutorService);

    if (connectionManager != null) {
      connectionManager.close();
    }

    if (container != null) {
      container.stop();
    }

    if (commandDispatcher != null) {
      commandDispatcher.stop();
    }

    if (queueMetrics != null) {
      DatanodeQueueMetrics.unRegister();
    }

    if (nettyMetrics != null) {
      nettyMetrics.unregister();
    }
  }

  private void executorServiceShutdownGraceful(ExecutorService executor) {
    executor.shutdown();
    try {
      if (!executor.awaitTermination(5, TimeUnit.SECONDS)) {
        executor.shutdownNow();
      }

      if (!executor.awaitTermination(5, TimeUnit.SECONDS)) {
        LOG.error("Unable to shutdown state machine properly.");
      }
    } catch (InterruptedException e) {
      LOG.error("Error attempting to shutdown.", e);
      executor.shutdownNow();
      Thread.currentThread().interrupt();
    }
  }

  /**
   * States that a datanode  can be in. GetNextState will move this enum from
   * getInitState to getLastState.
   */
  public enum DatanodeStates {
    INIT(1),
    RUNNING(2),
    SHUTDOWN(3);
    private final int value;

    /**
     * Constructs states.
     *
     * @param value  Enum Value
     */
    DatanodeStates(int value) {
      this.value = value;
    }

    /**
     * Returns the first State.
     *
     * @return First State.
     */
    public static DatanodeStates getInitState() {
      return INIT;
    }

    /**
     * The last state of endpoint states.
     *
     * @return last state.
     */
    public static DatanodeStates getLastState() {
      return SHUTDOWN;
    }

    /**
     * returns the numeric value associated with the endPoint.
     *
     * @return int.
     */
    public int getValue() {
      return value;
    }

    /**
     * Returns the next logical state that endPoint should move to. This
     * function assumes the States are sequentially numbered.
     *
     * @return NextState.
     */
    public DatanodeStates getNextState() {
      if (this.value < getLastState().getValue()) {
        int stateValue = this.getValue() + 1;
        for (DatanodeStates iter : values()) {
          if (stateValue == iter.getValue()) {
            return iter;
          }
        }
      }
      return getLastState();
    }

    public boolean isTransitionAllowedTo(DatanodeStates newState) {
      return newState.getValue() > getValue();
    }
  }

  /**
   * Start datanode state machine as a single thread daemon.
   */
  public void startDaemon() {
    Runnable startStateMachineTask = () -> {
      try {
        startStateMachineThread();
      } catch (Exception ex) {
        LOG.error("Unable to start the DatanodeState Machine", ex);
      }
    };
    stateMachineThread =  new ThreadFactoryBuilder()
        .setDaemon(true)
        .setNameFormat(datanodeDetails.threadNamePrefix() +
            "DatanodeStateMachineDaemonThread")
        .setUncaughtExceptionHandler((Thread t, Throwable ex) -> {
          String message = "Terminate Datanode, encounter uncaught exception"
              + " in Datanode State Machine Thread";
          ExitUtils.terminate(1, message, ex, LOG);
        })
        .build().newThread(startStateMachineTask);
    stateMachineThread.setPriority(Thread.MAX_PRIORITY);
    stateMachineThread.start();
  }

  /**
   * Calling this will immediately trigger a heartbeat to the SCMs.
   * This heartbeat will also include all the reports which are ready to
   * be sent by datanode.
   */
  public void triggerHeartbeat() {
    if (stateMachineThread != null && isDaemonStarted()) {
      stateMachineThread.interrupt();
    }
  }

  /**
   * Waits for DatanodeStateMachine to exit.
   */
  public void join() throws InterruptedException {
    if (stateMachineThread != null) {
      stateMachineThread.join();
    }

    if (cmdProcessThread != null) {
      cmdProcessThread.join();
    }
  }

  /**
   * Returns a summary of the commands queued in the datanode. Commands are
   * queued in two places. In the CommandQueue inside the StateContext object.
   * A single thread picks commands from there and hands the command to the
   * CommandDispatcher. This finds the handler for the command based on its
   * command type and either executes the command immediately in the current
   * (single) thread, or queues it in the handler where a thread pool executor
   * will process it. The total commands queued in the datanode is therefore
   * the sum those in the CommandQueue and the dispatcher queues.
   * @return A map containing a count for each known command.
   */
  public Map<SCMCommandProto.Type, Integer> getQueuedCommandCount() {
    // This is a "sparse map" - there is not guaranteed to be an entry for
    // every command type
    Map<SCMCommandProto.Type, Integer> commandQSummary =
        context.getCommandQueueSummary();
    // This map will contain an entry for every command type which is registered
    // with the dispatcher, and that should be all command types the DN knows
    // about. Any commands with nothing in the queue will return a count of
    // zero.
    Map<SCMCommandProto.Type, Integer> dispatcherQSummary =
        commandDispatcher.getQueuedCommandCount();
    // Merge the "sparse" map into the fully populated one returning a count
    // for all known command types.
    commandQSummary.forEach((k, v)
        -> dispatcherQSummary.merge(k, v, Integer::sum));
    return dispatcherQSummary;
  }

  /**
   * Stop the daemon thread of the datanode state machine.
   */
  public synchronized void stopDaemon() {
    try {
      IOUtils.close(LOG, pushReplicatorWithMetrics, pullReplicatorWithMetrics);
      supervisor.stop();
      context.setShutdownGracefully();
      context.setState(DatanodeStates.SHUTDOWN);
      reportManager.shutdown();
      this.close();
      LOG.info("Ozone container server stopped.");
    } catch (IOException e) {
      LOG.error("Stop ozone container server failed.", e);
    }
  }

  public boolean isDaemonStarted() {
    return this.getContext().getExecutionCount() > 0;
  }

  /**
   *
   * Check if the datanode state machine daemon is stopped.
   *
   * @return True if datanode state machine daemon is stopped
   * and false otherwise.
   */
  @VisibleForTesting
  public boolean isDaemonStopped() {
    return this.executorService.isShutdown()
        && this.getContext().getState() == DatanodeStates.SHUTDOWN;
  }

  /**
   * Create a command handler thread.
   */
  private void initCommandHandlerThread(ConfigurationSource config) {

    /*
     * Task that periodically checks if we have any outstanding commands.
     * It is assumed that commands can be processed slowly and in order.
     * This assumption might change in future. Right now due to this assumption
     * we have single command  queue process thread.
     */
    Runnable processCommandQueue = () -> {
      while (getContext().getState() != DatanodeStates.SHUTDOWN) {
        SCMCommand<?> command = getContext().getNextCommand();
        if (command != null) {
          commandDispatcher.handle(command);
        } else {
          try {
            // Sleep till the next HB + 1 second.
            long now = Time.monotonicNow();
            if (nextHB.get() > now) {
              Thread.sleep((nextHB.get() - now) + 1000L);
            }
          } catch (InterruptedException e) {
            // Ignore this exception.
            Thread.currentThread().interrupt();
          }
        }
      }
    };

    // We will have only one thread for command processing in a datanode.
    cmdProcessThread = getCommandHandlerThread(processCommandQueue);
    cmdProcessThread.setPriority(Thread.NORM_PRIORITY);
    cmdProcessThread.start();
  }

  private Thread getCommandHandlerThread(Runnable processCommandQueue) {
    Thread handlerThread = new Thread(processCommandQueue);
    handlerThread.setDaemon(true);
    handlerThread.setName(
        datanodeDetails.threadNamePrefix() + "CommandProcessorThread");
    handlerThread.setUncaughtExceptionHandler((Thread t, Throwable e) -> {
      // Let us just restart this thread after logging a critical error.
      // if this thread is not running we cannot handle commands from SCM.
      LOG.error("Critical Error : Command processor thread encountered an " +
          "error. Thread: {}", t.toString(), e);
      getCommandHandlerThread(processCommandQueue).start();
    });
    return handlerThread;
  }

  /**
   * returns the Command Dispatcher.
   * @return CommandDispatcher
   */
  @VisibleForTesting
  public CommandDispatcher getCommandDispatcher() {
    return commandDispatcher;
  }

  @VisibleForTesting
  public ReplicationSupervisor getSupervisor() {
    return supervisor;
  }

  @VisibleForTesting
  public HDDSLayoutVersionManager getLayoutVersionManager() {
    return layoutVersionManager;
  }

  @VisibleForTesting
  public DatanodeLayoutStorage getLayoutStorage() {
    return layoutStorage;
  }

  public StatusAndMessages finalizeUpgrade()
      throws IOException {
    return upgradeFinalizer.finalize(datanodeDetails.getUuidString(), this);
  }

  public StatusAndMessages queryUpgradeStatus()
      throws IOException {
    return upgradeFinalizer.reportStatus(datanodeDetails.getUuidString(),
        true);
  }

  public UpgradeFinalizer<DatanodeStateMachine> getUpgradeFinalizer() {
    return upgradeFinalizer;
  }

  public ConfigurationSource getConf() {
    return conf;
  }

  public DatanodeQueueMetrics getQueueMetrics() {
    return queueMetrics;
  }

  public ReconfigurationHandler getReconfigurationHandler() {
    return reconfigurationHandler;
  }

  public Thread getStateMachineThread() {
    return stateMachineThread;
  }

  public Thread getCmdProcessThread() {
    return cmdProcessThread;
  }

  public VolumeChoosingPolicy getVolumeChoosingPolicy() {
    return volumeChoosingPolicy;
  }
}<|MERGE_RESOLUTION|>--- conflicted
+++ resolved
@@ -265,11 +265,8 @@
             supervisor::nodeStateUpdated, container.getDiskBalancerService()::nodeStateUpdated))
         .addHandler(new FinalizeNewLayoutVersionCommandHandler())
         .addHandler(new RefreshVolumeUsageCommandHandler())
-<<<<<<< HEAD
+        .addHandler(new ReconcileContainerCommandHandler(supervisor, dnClient))
         .addHandler(new DiskBalancerCommandHandler())
-=======
-        .addHandler(new ReconcileContainerCommandHandler(supervisor, dnClient))
->>>>>>> 05c7e62f
         .setConnectionManager(connectionManager)
         .setContainer(container)
         .setContext(context)
