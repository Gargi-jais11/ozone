--- conflicted
+++ resolved
@@ -86,23 +86,16 @@
   private EventQueue eventQueue;
   private DatanodeCommandHandler datanodeCommandHandler;
   private SimpleMockNodeManager nodeManager;
-  private ContainerManager containerManager;
+  private ContainerManagerV2 containerManager;
   private ConfigurationSource conf;
   private SCMNodeManager scmNodeManager;
 
   @Before
-<<<<<<< HEAD
-  public void setup() throws IOException, InterruptedException {
-    final ConfigurationSource conf = new OzoneConfiguration();
-    final ContainerManagerV2 containerManager =
-        Mockito.mock(ContainerManagerV2.class);
-=======
   public void setup()
       throws IOException, InterruptedException, NodeNotFoundException {
     conf = new OzoneConfiguration();
-    containerManager = Mockito.mock(ContainerManager.class);
+    containerManager = Mockito.mock(ContainerManagerV2.class);
     nodeManager = new SimpleMockNodeManager();
->>>>>>> 09579756
     eventQueue = new EventQueue();
     containerStateManager = new ContainerStateManager(conf);
 
