/**
 * Licensed to the Apache Software Foundation (ASF) under one
 * or more contributor license agreements.  See the NOTICE file
 * distributed with this work for additional information
 * regarding copyright ownership.  The ASF licenses this file
 * to you under the Apache License, Version 2.0 (the
 * "License"); you may not use this file except in compliance
 * with the License.  You may obtain a copy of the License at
 *
 *     http://www.apache.org/licenses/LICENSE-2.0
 *
 * Unless required by applicable law or agreed to in writing, software
 * distributed under the License is distributed on an "AS IS" BASIS,
 * WITHOUT WARRANTIES OR CONDITIONS OF ANY KIND, either express or implied.
 * See the License for the specific language governing permissions and
 * limitations under the License.
 */

package org.apache.hadoop.hdds.scm.node;

import java.io.Closeable;
import java.util.HashMap;
import java.util.HashSet;
import java.util.List;
import java.util.Map;
import java.util.Set;
import java.util.UUID;
import java.util.concurrent.ScheduledExecutorService;
import java.util.concurrent.ScheduledFuture;
import java.util.concurrent.TimeUnit;
import java.util.function.Predicate;

import org.apache.hadoop.hdds.conf.ConfigurationSource;
import org.apache.hadoop.hdds.protocol.DatanodeDetails;
import org.apache.hadoop.hdds.protocol.proto.HddsProtos;
import org.apache.hadoop.hdds.protocol.proto.HddsProtos.NodeState;
<<<<<<< HEAD
import org.apache.hadoop.hdds.protocol.proto
    .StorageContainerDatanodeProtocolProtos.LayoutVersionProto;
=======
import org.apache.hadoop.hdds.protocol.proto.HddsProtos.NodeOperationalState;
>>>>>>> 375da4d2
import org.apache.hadoop.hdds.scm.container.ContainerID;
import org.apache.hadoop.hdds.scm.events.SCMEvents;
import org.apache.hadoop.hdds.scm.node.states.Node2PipelineMap;
import org.apache.hadoop.hdds.scm.node.states.NodeAlreadyExistsException;
import org.apache.hadoop.hdds.scm.node.states.NodeNotFoundException;
import org.apache.hadoop.hdds.scm.node.states.NodeStateMap;
import org.apache.hadoop.hdds.scm.pipeline.Pipeline;
import org.apache.hadoop.hdds.scm.pipeline.PipelineID;
import org.apache.hadoop.hdds.server.events.Event;
import org.apache.hadoop.hdds.server.events.EventPublisher;
import org.apache.hadoop.hdds.utils.HddsServerUtil;
import org.apache.hadoop.ozone.common.statemachine.InvalidStateTransitionException;
import org.apache.hadoop.ozone.common.statemachine.StateMachine;
import org.apache.hadoop.ozone.upgrade.LayoutVersionManager;
import org.apache.hadoop.util.Time;
import org.apache.hadoop.util.concurrent.HadoopExecutors;

import com.google.common.annotations.VisibleForTesting;
import com.google.common.base.Preconditions;
import com.google.common.util.concurrent.ThreadFactoryBuilder;

import static org.apache.hadoop.hdds.protocol.proto.HddsProtos.NodeState.DEAD;
import static org.apache.hadoop.hdds.protocol.proto.HddsProtos.NodeState.DECOMMISSIONED;
import static org.apache.hadoop.hdds.protocol.proto.HddsProtos.NodeState.DECOMMISSIONING;
import static org.apache.hadoop.hdds.protocol.proto.HddsProtos.NodeState.HEALTHY;
import static org.apache.hadoop.hdds.protocol.proto.HddsProtos.NodeState.HEALTHY_READONLY;
import static org.apache.hadoop.hdds.protocol.proto.HddsProtos.NodeState.STALE;
import static org.apache.hadoop.hdds.scm.ScmConfigKeys.OZONE_SCM_DEADNODE_INTERVAL;
import static org.apache.hadoop.hdds.scm.ScmConfigKeys.OZONE_SCM_HEARTBEAT_PROCESS_INTERVAL;
import static org.apache.hadoop.hdds.scm.ScmConfigKeys.OZONE_SCM_STALENODE_INTERVAL;
import org.slf4j.Logger;
import org.slf4j.LoggerFactory;

/**
 * NodeStateManager maintains the state of all the datanodes in the cluster. All
 * the node state change should happen only via NodeStateManager. It also
 * runs a heartbeat thread which periodically updates the node state.
 * <p>
 * The getNode(byState) functions make copy of node maps and then creates a list
 * based on that. It should be assumed that these get functions always report
 * *stale* information. For example, getting the deadNodeCount followed by
 * getNodes(DEAD) could very well produce totally different count. Also
 * getNodeCount(HEALTHY) + getNodeCount(DEAD) + getNodeCode(STALE), is not
 * guaranteed to add up to the total nodes that we know off. Please treat all
 * get functions in this file as a snap-shot of information that is inconsistent
 * as soon as you read it.
 */
public class NodeStateManager implements Runnable, Closeable {

  /**
   * Node's life cycle events.
   */
  private enum NodeLifeCycleEvent {
<<<<<<< HEAD
    TIMEOUT, RESTORE, RESURRECT, DECOMMISSION, DECOMMISSIONED, LAYOUT_MISMATCH,
    LAYOUT_MATCH
=======
    TIMEOUT, RESTORE, RESURRECT
>>>>>>> 375da4d2
  }

  private static final Logger LOG = LoggerFactory
      .getLogger(NodeStateManager.class);


  /**
   * StateMachine for node lifecycle.
   */
  private final StateMachine<NodeState, NodeLifeCycleEvent> nodeHealthSM;
  /**
   * This is the map which maintains the current state of all datanodes.
   */
  private final NodeStateMap nodeStateMap;
  /**
   * Maintains the mapping from node to pipelines a node is part of.
   */
  private final Node2PipelineMap node2PipelineMap;
  /**
   * Used for publishing node state change events.
   */
  private final EventPublisher eventPublisher;
  /**
   * Maps the event to be triggered when a node state us updated.
   */
  private final Map<NodeState, Event<DatanodeDetails>> state2EventMap;
  /**
   * ExecutorService used for scheduling heartbeat processing thread.
   */
  private final ScheduledExecutorService executorService;
  /**
   * The frequency in which we have run the heartbeat processing thread.
   */
  private final long heartbeatCheckerIntervalMs;
  /**
   * The timeout value which will be used for marking a datanode as stale.
   */
  private final long staleNodeIntervalMs;
  /**
   * The timeout value which will be used for marking a datanode as dead.
   */
  private final long deadNodeIntervalMs;

  /**
   * The future is used to pause/unpause the scheduled checks.
   */
  private ScheduledFuture<?> healthCheckFuture;

  /**
   * Test utility - tracks if health check has been paused (unit tests).
   */
  private boolean checkPaused;

  /**
   * timestamp of the latest heartbeat check process.
   */
  private long lastHealthCheck;

  /**
   * number of times the heart beat check was skipped.
   */
  private long skippedHealthChecks;

  private LayoutVersionManager layoutVersionManager;

  /**
   * Constructs a NodeStateManager instance with the given configuration.
   *
   * @param conf Configuration
   * @param eventPublisher event publisher
   * @param layoutManager Layout version manager
   */
  public NodeStateManager(ConfigurationSource conf,
                          EventPublisher eventPublisher,
                          LayoutVersionManager layoutManager) {
    this.layoutVersionManager = layoutManager;
    this.nodeStateMap = new NodeStateMap();
    this.node2PipelineMap = new Node2PipelineMap();
    this.eventPublisher = eventPublisher;
    this.state2EventMap = new HashMap<>();
    initialiseState2EventMap();
    Set<NodeState> finalStates = new HashSet<>();
<<<<<<< HEAD
    finalStates.add(DECOMMISSIONED);
    // All DataNodes should start in HealthyReadOnly state.
    this.stateMachine = new StateMachine<>(NodeState.HEALTHY_READONLY,
        finalStates);
    initializeStateMachine();
=======
    this.nodeHealthSM = new StateMachine<>(NodeState.HEALTHY, finalStates);
    initializeStateMachines();
>>>>>>> 375da4d2
    heartbeatCheckerIntervalMs = HddsServerUtil
        .getScmheartbeatCheckerInterval(conf);
    staleNodeIntervalMs = HddsServerUtil.getStaleNodeInterval(conf);
    deadNodeIntervalMs = HddsServerUtil.getDeadNodeInterval(conf);
    Preconditions.checkState(heartbeatCheckerIntervalMs > 0,
        OZONE_SCM_HEARTBEAT_PROCESS_INTERVAL + " should be greater than 0.");
    Preconditions.checkState(staleNodeIntervalMs < deadNodeIntervalMs,
        OZONE_SCM_STALENODE_INTERVAL + " should be less than" +
            OZONE_SCM_DEADNODE_INTERVAL);
    executorService = HadoopExecutors.newScheduledThreadPool(1,
        new ThreadFactoryBuilder().setDaemon(true)
            .setNameFormat("SCM Heartbeat Processing Thread - %d").build());

    skippedHealthChecks = 0;
    checkPaused = false; // accessed only from test functions

    scheduleNextHealthCheck();
  }

  /**
   * Populates state2event map.
   */
  private void initialiseState2EventMap() {
<<<<<<< HEAD
    state2EventMap.put(STALE, SCMEvents.STALE_NODE);
    state2EventMap.put(DEAD, SCMEvents.DEAD_NODE);
    state2EventMap
        .put(HEALTHY, SCMEvents.READ_ONLY_HEALTHY_TO_HEALTHY_NODE);
    state2EventMap
        .put(NodeState.HEALTHY_READONLY,
            SCMEvents.NON_HEALTHY_TO_READONLY_HEALTHY_NODE);
=======
    state2EventMap.put(NodeState.STALE, SCMEvents.STALE_NODE);
    state2EventMap.put(NodeState.DEAD, SCMEvents.DEAD_NODE);
    state2EventMap.put(NodeState.HEALTHY,
        SCMEvents.NON_HEALTHY_TO_HEALTHY_NODE);
>>>>>>> 375da4d2
  }

  /*
   *
   * Node and State Transition Mapping:
   *
   * State: HEALTHY             -------------------> STALE
   * Event:                          TIMEOUT
   *
   * State: HEALTHY             -------------------> DECOMMISSIONING
   * Event:                        DECOMMISSION
   *
   * State: HEALTHY             -------------------> HEALTHY_READONLY
   * Event:                       LAYOUT_MISMATCH
   *
   * State: HEALTHY_READONLY    -------------------> HEALTHY
   * Event:                       LAYOUT_MATCH
   *
   * State: HEALTHY_READONLY    -------------------> DECOMMISSIONING
   * Event:                        DECOMMISSION
   *
   * State: HEALTHY_READONLY    -------------------> STALE
   * Event:                          TIMEOUT
   *
   * State: STALE           -------------------> HEALTHY_READONLY
   * Event:                       RESTORE
   *
   * State: DEAD            -------------------> HEALTHY_READONLY
   * Event:                       RESURRECT
   *
<<<<<<< HEAD
   * State: STALE           -------------------> DEAD
   * Event:                       TIMEOUT
   *
   * State: STALE           -------------------> DECOMMISSIONING
   * Event:                     DECOMMISSION
   *
   * State: DEAD            -------------------> DECOMMISSIONING
   * Event:                     DECOMMISSION
   *
   * State: DECOMMISSIONING -------------------> DECOMMISSIONED
   * Event:                     DECOMMISSIONED
   *
   *  Node State Flow
   *
   *                                      +->------------------->------+
   *                                      |                            |
   *                                      |(DECOMMISSION)              |
   *                                      ^                            V
   *                                      |  +-----<---------<---+     |
   *                                      |  |    (RESURRECT)    |     |
   *    +-->-----(LAYOUT_MISMATCH)-->--+  |  V                   |     |
   *    |                              |  |  |                   ^     |
   *    |                              |  ^  |                   |     |
   *    |                              V  |  V                   |     |
   *    |  +-----(LAYOUT_MATCH)--[HEALTHY_READONLY]              |     |
   *    |  |                            ^  |                     |     V
   *    |  |                            |  |                     ^     |
   *    |  |                            |  |(TIMEOUT)            |     |
   *    ^  |                  (RESTORE) |  |                     |     |
   *    |  V                            |  V                     |     |
   * [HEALTHY]---->----------------->[STALE]------->--------->[DEAD]   |
   *    |           (TIMEOUT)         |         (TIMEOUT)       |      |
   *    |                             |                         |      |
   *    V                             |                         V      |
   *    |                             |                         |      V
   *    |                             |                         |      |
   *    |                             |                         |      |
   *    |(DECOMMISSION)               | (DECOMMISSION)          |(DECOMMISSION)
   *    |                             V                         |      |
   *    +---->---------------->[DECOMMISSIONING]<---------------+      |
   *                                   |   ^                           |
   *                                   |   |                           V
   *                                   V   |                           |
   *                                   |   +-----------<----------<----+
   *                                   |
   *                                   |
   *                                   | (DECOMMISSIONED)
   *                                   |
   *                                   V
   *                          [DECOMMISSIONED]
=======
   *  Node State Flow
   *
   *  +--------------------------------------------------------+
   *  |                                     (RESURRECT)        |
   *  |   +--------------------------+                         |
   *  |   |      (RESTORE)           |                         |
   *  |   |                          |                         |
   *  V   V                          |                         |
   * [HEALTHY]------------------->[STALE]------------------->[DEAD]
>>>>>>> 375da4d2
   *
   */

  /**
   * Initializes the lifecycle of node state machine.
   */
<<<<<<< HEAD
  private void initializeStateMachine() {
    stateMachine.addTransition(
        HEALTHY_READONLY, HEALTHY,
        NodeLifeCycleEvent.LAYOUT_MATCH);
    stateMachine.addTransition(
        HEALTHY_READONLY, STALE,
        NodeLifeCycleEvent.TIMEOUT);
    stateMachine.addTransition(
        HEALTHY_READONLY, DECOMMISSIONING,
        NodeLifeCycleEvent.DECOMMISSION);
    stateMachine.addTransition(
        HEALTHY, STALE, NodeLifeCycleEvent.TIMEOUT);
    stateMachine.addTransition(
        HEALTHY, HEALTHY_READONLY,
        NodeLifeCycleEvent.LAYOUT_MISMATCH);
    stateMachine.addTransition(
        STALE, DEAD, NodeLifeCycleEvent.TIMEOUT);
    stateMachine.addTransition(
        STALE, HEALTHY_READONLY,
        NodeLifeCycleEvent.RESTORE);
    stateMachine.addTransition(
        DEAD, HEALTHY_READONLY,
        NodeLifeCycleEvent.RESURRECT);
    stateMachine.addTransition(
        HEALTHY, DECOMMISSIONING,
        NodeLifeCycleEvent.DECOMMISSION);
    stateMachine.addTransition(
        STALE, DECOMMISSIONING,
        NodeLifeCycleEvent.DECOMMISSION);
    stateMachine.addTransition(
        DEAD, DECOMMISSIONING,
        NodeLifeCycleEvent.DECOMMISSION);
    stateMachine.addTransition(
        DECOMMISSIONING, DECOMMISSIONED,
        NodeLifeCycleEvent.DECOMMISSIONED);

=======
  private void initializeStateMachines() {
    nodeHealthSM.addTransition(
        NodeState.HEALTHY, NodeState.STALE, NodeLifeCycleEvent.TIMEOUT);
    nodeHealthSM.addTransition(
        NodeState.STALE, NodeState.DEAD, NodeLifeCycleEvent.TIMEOUT);
    nodeHealthSM.addTransition(
        NodeState.STALE, NodeState.HEALTHY, NodeLifeCycleEvent.RESTORE);
    nodeHealthSM.addTransition(
        NodeState.DEAD, NodeState.HEALTHY, NodeLifeCycleEvent.RESURRECT);
>>>>>>> 375da4d2
  }

  /**
   * Adds a new node to the state manager.
   *
   * @param datanodeDetails DatanodeDetails
   * @param layoutInfo LayoutVersionProto
   *
   * @throws NodeAlreadyExistsException if the node is already present
   */
  public void addNode(DatanodeDetails datanodeDetails,
                      LayoutVersionProto layoutInfo)
      throws NodeAlreadyExistsException {
<<<<<<< HEAD
    nodeStateMap.addNode(datanodeDetails, stateMachine.getInitialState(),
        layoutInfo);
=======
    NodeStatus newNodeStatus = newNodeStatus(datanodeDetails);
    nodeStateMap.addNode(datanodeDetails, newNodeStatus);
>>>>>>> 375da4d2
    eventPublisher.fireEvent(SCMEvents.NEW_NODE, datanodeDetails);
  }

  /**
   * When a node registers with SCM, the operational state stored on the
   * datanode is the source of truth. Therefore, if the datanode reports
   * anything other than IN_SERVICE on registration, the state in SCM should be
   * updated to reflect the datanode state.
   * @param dn DatanodeDetails reported by the datanode
   */
  private NodeStatus newNodeStatus(DatanodeDetails dn) {
    HddsProtos.NodeOperationalState dnOpState = dn.getPersistedOpState();
    if (dnOpState != NodeOperationalState.IN_SERVICE) {
      LOG.info("Updating nodeOperationalState on registration as the " +
              "datanode has a persisted state of {} and expiry of {}",
          dnOpState, dn.getPersistedOpStateExpiryEpochSec());
      return new NodeStatus(dnOpState, nodeHealthSM.getInitialState(),
          dn.getPersistedOpStateExpiryEpochSec());
    } else {
      return new NodeStatus(
          NodeOperationalState.IN_SERVICE, nodeHealthSM.getInitialState());
    }
  }

  /**
   * Adds a pipeline in the node2PipelineMap.
   * @param pipeline - Pipeline to be added
   */
  public void addPipeline(Pipeline pipeline) {
    node2PipelineMap.addPipeline(pipeline);
  }

  /**
   * Get the count of pipelines associated to single datanode.
   * @param datanodeDetails single datanode
   * @return number of pipelines associated with it
   */
  public int getPipelinesCount(DatanodeDetails datanodeDetails) {
    return node2PipelineMap.getPipelinesCount(datanodeDetails.getUuid());
  }

  /**
   * Get information about the node.
   *
   * @param datanodeDetails DatanodeDetails
   *
   * @return DatanodeInfo
   *
   * @throws NodeNotFoundException if the node is not present
   */
  public DatanodeInfo getNode(DatanodeDetails datanodeDetails)
      throws NodeNotFoundException {
    return nodeStateMap.getNodeInfo(datanodeDetails.getUuid());
  }

  /**
   * Updates the last heartbeat time of the node.
   *
   * @throws NodeNotFoundException if the node is not present
   */
  public void updateLastHeartbeatTime(DatanodeDetails datanodeDetails)
      throws NodeNotFoundException {
    nodeStateMap.getNodeInfo(datanodeDetails.getUuid())
        .updateLastHeartbeatTime();
  }

  /**
   * Updates the last known layout version of the node.
   * @param datanodeDetails DataNode Details
   * @param layoutInfo DataNode Layout Information
   *
   * @throws NodeNotFoundException if the node is not present
   */
  public void updateLastKnownLayoutVersion(DatanodeDetails datanodeDetails,
                                      LayoutVersionProto layoutInfo)
      throws NodeNotFoundException {
    nodeStateMap.getNodeInfo(datanodeDetails.getUuid())
        .updateLastKnownLayoutVersion(layoutInfo);
  }

  /**
   * Returns the current state of the node.
   *
   * @param datanodeDetails DatanodeDetails
   *
   * @return NodeState
   *
   * @throws NodeNotFoundException if the node is not present
   */
  public NodeStatus getNodeStatus(DatanodeDetails datanodeDetails)
      throws NodeNotFoundException {
    return nodeStateMap.getNodeStatus(datanodeDetails.getUuid());
  }

  /**
   * Returns all the node which are in healthy state, ignoring the operational
   * state.
   *
   * @return list of healthy nodes
   */
  public List<DatanodeInfo> getHealthyNodes() {
<<<<<<< HEAD
    List<DatanodeInfo> allHealthyNodes;
    allHealthyNodes = getNodes(HEALTHY);
    allHealthyNodes.addAll(getNodes(NodeState.HEALTHY_READONLY));
    return allHealthyNodes;
=======
    return getNodes(null, NodeState.HEALTHY);
>>>>>>> 375da4d2
  }

  /**
   * Returns all the node which are in stale state, ignoring the operational
   * state.
   *
   * @return list of stale nodes
   */
  public List<DatanodeInfo> getStaleNodes() {
<<<<<<< HEAD
    return getNodes(STALE);
=======
    return getNodes(null, NodeState.STALE);
>>>>>>> 375da4d2
  }

  /**
   * Returns all the node which are in dead state, ignoring the operational
   * state.
   *
   * @return list of dead nodes
   */
  public List<DatanodeInfo> getDeadNodes() {
<<<<<<< HEAD
    return getNodes(DEAD);
=======
    return getNodes(null, NodeState.DEAD);
>>>>>>> 375da4d2
  }

  /**
   * Returns all the nodes with the specified status.
   *
   * @param status NodeStatus
   *
   * @return list of nodes
   */
  public List<DatanodeInfo> getNodes(NodeStatus status) {
    return nodeStateMap.getDatanodeInfos(status);
  }

  /**
   * Returns all the nodes with the specified operationalState and health.
   *
   * @param opState The operationalState of the node
   * @param health  The node health
   *
   * @return list of nodes matching the passed states
   */
  public List<DatanodeInfo> getNodes(
      NodeOperationalState opState, NodeState health) {
    return nodeStateMap.getDatanodeInfos(opState, health);
  }

  /**
   * Returns all the nodes which have registered to NodeStateManager.
   *
   * @return all the managed nodes
   */
  public List<DatanodeInfo> getAllNodes() {
    return nodeStateMap.getAllDatanodeInfos();
  }

  /**
   * Sets the operational state of the given node. Intended to be called when
   * a node is being decommissioned etc.
   *
   * @param dn The datanode having its state set
   * @param newState The new operational State of the node.
   */
  public void setNodeOperationalState(DatanodeDetails dn,
      NodeOperationalState newState)  throws NodeNotFoundException {
    setNodeOperationalState(dn, newState, 0);
  }

  /**
   * Sets the operational state of the given node. Intended to be called when
   * a node is being decommissioned etc.
   *
   * @param dn The datanode having its state set
   * @param newState The new operational State of the node.
   * @param stateExpiryEpochSec The number of seconds from the epoch when the
   *                            operational state should expire. Passing zero
   *                            indicates the state will never expire
   */
  public void setNodeOperationalState(DatanodeDetails dn,
      NodeOperationalState newState,
      long stateExpiryEpochSec)  throws NodeNotFoundException {
    DatanodeInfo dni = nodeStateMap.getNodeInfo(dn.getUuid());
    NodeStatus oldStatus = dni.getNodeStatus();
    if (oldStatus.getOperationalState() != newState ||
        oldStatus.getOpStateExpiryEpochSeconds() != stateExpiryEpochSec) {
      nodeStateMap.updateNodeOperationalState(
          dn.getUuid(), newState, stateExpiryEpochSec);
      // This will trigger an event based on the nodes health when the
      // operational state changes. Eg a node that was IN_MAINTENANCE goes
      // to IN_SERVICE + HEALTHY. This will trigger the HEALTHY node event to
      // create new pipelines. OTH, if the nodes goes IN_MAINTENANCE to
      // IN_SERVICE + DEAD, it will trigger the dead node handler to remove its
      // container replicas. Sometimes the event will do nothing, but it will
      // not do any harm either. Eg DECOMMISSIONING -> DECOMMISSIONED + HEALTHY
      // but the pipeline creation logic will ignore decommissioning nodes.
      if (oldStatus.getOperationalState() != newState) {
        fireHealthStateEvent(oldStatus.getHealth(), dn);
      }
    }
  }

  /**
   * Gets set of pipelineID a datanode belongs to.
   * @param dnId - Datanode ID
   * @return Set of PipelineID
   */
  public Set<PipelineID> getPipelineByDnID(UUID dnId) {
    return node2PipelineMap.getPipelines(dnId);
  }

  /**
   * Returns the count of healthy nodes, ignoring operational state.
   *
   * @return healthy node count
   */
  public int getHealthyNodeCount() {
<<<<<<< HEAD
    return getNodeCount(HEALTHY) +
        getNodeCount(NodeState.HEALTHY_READONLY);
=======
    return getHealthyNodes().size();
>>>>>>> 375da4d2
  }

  /**
   * Returns the count of stale nodes, ignoring operational state.
   *
   * @return stale node count
   */
  public int getStaleNodeCount() {
<<<<<<< HEAD
    return getNodeCount(STALE);
=======
    return getStaleNodes().size();
>>>>>>> 375da4d2
  }

  /**
   * Returns the count of dead nodes, ignoring operational state.
   *
   * @return dead node count
   */
  public int getDeadNodeCount() {
<<<<<<< HEAD
    return getNodeCount(DEAD);
=======
    return getDeadNodes().size();
>>>>>>> 375da4d2
  }

  /**
   * Returns the count of nodes in specified status.
   *
   * @param status NodeState
   *
   * @return node count
   */
  public int getNodeCount(NodeStatus status) {
    return nodeStateMap.getNodeCount(status);
  }

  /**
   * Returns the count of nodes in the specified states.
   *
   * @param opState The operational state of the node
   * @param health The health of the node
   *
   * @return node count
   */
  public int getNodeCount(NodeOperationalState opState, NodeState health) {
    return nodeStateMap.getNodeCount(opState, health);
  }

  /**
   * Returns the count of all nodes managed by NodeStateManager.
   *
   * @return node count
   */
  public int getTotalNodeCount() {
    return nodeStateMap.getTotalNodeCount();
  }

  /**
   * Removes a pipeline from the node2PipelineMap.
   * @param pipeline - Pipeline to be removed
   */
  public void removePipeline(Pipeline pipeline) {
    node2PipelineMap.removePipeline(pipeline);
  }

  /**
   * Adds the given container to the specified datanode.
   *
   * @param uuid - datanode uuid
   * @param containerId - containerID
   * @throws NodeNotFoundException - if datanode is not known. For new datanode
   *                        use addDatanodeInContainerMap call.
   */
  public void addContainer(final UUID uuid,
                           final ContainerID containerId)
      throws NodeNotFoundException {
    nodeStateMap.addContainer(uuid, containerId);
  }

  /**
   * Update set of containers available on a datanode.
   * @param uuid - DatanodeID
   * @param containerIds - Set of containerIDs
   * @throws NodeNotFoundException - if datanode is not known.
   */
  public void setContainers(UUID uuid, Set<ContainerID> containerIds)
      throws NodeNotFoundException {
    nodeStateMap.setContainers(uuid, containerIds);
  }

  /**
   * Return set of containerIDs available on a datanode.
   * @param uuid - DatanodeID
   * @return - set of containerIDs
   */
  public Set<ContainerID> getContainers(UUID uuid)
      throws NodeNotFoundException {
    return nodeStateMap.getContainers(uuid);
  }

  /**
   * Move Stale or Dead node to healthy if we got a heartbeat from them.
   * Move healthy nodes to stale nodes if it is needed.
   * Move Stales node to dead if needed.
   *
   * @see Thread#run()
   */
  @Override
  public void run() {

    if (shouldSkipCheck()) {
      skippedHealthChecks++;
      LOG.info("Detected long delay in scheduling HB processing thread. "
          + "Skipping heartbeat checks for one iteration.");
    } else {
      checkNodesHealth();
    }

    // we purposefully make this non-deterministic. Instead of using a
    // scheduleAtFixedFrequency  we will just go to sleep
    // and wake up at the next rendezvous point, which is currentTime +
    // heartbeatCheckerIntervalMs. This leads to the issue that we are now
    // heart beating not at a fixed cadence, but clock tick + time taken to
    // work.
    //
    // This time taken to work can skew the heartbeat processor thread.
    // The reason why we don't care is because of the following reasons.
    //
    // 1. checkerInterval is general many magnitudes faster than datanode HB
    // frequency.
    //
    // 2. if we have too much nodes, the SCM would be doing only HB
    // processing, this could lead to SCM's CPU starvation. With this
    // approach we always guarantee that  HB thread sleeps for a little while.
    //
    // 3. It is possible that we will never finish processing the HB's in the
    // thread. But that means we have a mis-configured system. We will warn
    // the users by logging that information.
    //
    // 4. And the most important reason, heartbeats are not blocked even if
    // this thread does not run, they will go into the processing queue.
    scheduleNextHealthCheck();
  }

<<<<<<< HEAD
  public void forceNodesToHealthyReadOnly() {
    try {
      List<UUID> nodes = nodeStateMap.getNodes(HEALTHY);
      for (UUID id : nodes) {
        DatanodeInfo node = nodeStateMap.getNodeInfo(id);
        nodeStateMap.updateNodeState(node.getUuid(), HEALTHY,
            HEALTHY_READONLY);
        if (state2EventMap.containsKey(HEALTHY_READONLY)) {
          eventPublisher.fireEvent(state2EventMap.get(HEALTHY_READONLY),
              node);
        }
      }
    } catch (NodeNotFoundException ex) {
      LOG.error("Inconsistent NodeStateMap! {}", nodeStateMap);
      ex.printStackTrace();
    }
  }

  private void checkNodesHealth() {
=======
  @VisibleForTesting
  public void checkNodesHealth() {
>>>>>>> 375da4d2

    /*
     *
     *          staleNodeDeadline                healthyNodeDeadline
     *                 |                                  |
     *      Dead       |             Stale                |     Healthy
     *      Node       |             Node                 |     Node
     *      Window     |             Window               |     Window
     * ----------------+----------------------------------+------------------->
     *                      >>-->> time-line >>-->>
     *
     * Here is the logic of computing the health of a node.
     *
     * 1. We get the current time and look back that the time
     *    when we got a heartbeat from a node.
     *
     * 2. If the last heartbeat was within the window of healthy node we mark
     *    it as healthy.
     *
     * 3. If the last HB Time stamp is longer and falls within the window of
     *    Stale Node time, we will mark it as Stale.
     *
     * 4. If the last HB time is older than the Stale Window, then the node is
     *    marked as dead.
     *
     * The Processing starts from current time and looks backwards in time.
     */
    long processingStartTime = Time.monotonicNow();
    // After this time node is considered to be stale.
    long healthyNodeDeadline = processingStartTime - staleNodeIntervalMs;
    // After this time node is considered to be dead.
    long staleNodeDeadline = processingStartTime - deadNodeIntervalMs;

    Predicate<Long> healthyNodeCondition =
        (lastHbTime) -> lastHbTime >= healthyNodeDeadline;
    // staleNodeCondition is superset of stale and dead node
    Predicate<Long> staleNodeCondition =
        (lastHbTime) -> lastHbTime < healthyNodeDeadline;
    Predicate<Long> deadNodeCondition =
        (lastHbTime) -> lastHbTime < staleNodeDeadline;
    Predicate<LayoutVersionProto> layoutMatchCondition =
        (layout) -> layout.getMetadataLayoutVersion() ==
            layoutVersionManager.getMetadataLayoutVersion();
    Predicate<LayoutVersionProto> layoutMisMatchCondition =
        (layout) -> layout.getMetadataLayoutVersion() !=
            layoutVersionManager.getMetadataLayoutVersion();
    try {
<<<<<<< HEAD
      for (NodeState state : NodeState.values()) {
        List<UUID> nodes = nodeStateMap.getNodes(state);
        for (UUID id : nodes) {
          DatanodeInfo node = nodeStateMap.getNodeInfo(id);
          switch (state) {
          case HEALTHY:
              // Move the node to STALE if the last heartbeat time is less than
            // configured stale-node interval.
            updateNodeLayoutVersionState(node, layoutMisMatchCondition, state,
                NodeLifeCycleEvent.LAYOUT_MISMATCH);
            updateNodeState(node, staleNodeCondition, state,
                NodeLifeCycleEvent.TIMEOUT);
            break;
          case HEALTHY_READONLY:
            // Move the node to STALE if the last heartbeat time is less than
            // configured stale-node interval.
            updateNodeLayoutVersionState(node, layoutMatchCondition, state,
                NodeLifeCycleEvent.LAYOUT_MATCH);
            updateNodeState(node, staleNodeCondition, state,
                  NodeLifeCycleEvent.TIMEOUT);
            break;
          case STALE:
            // Move the node to DEAD if the last heartbeat time is less than
            // configured dead-node interval.
            updateNodeState(node, deadNodeCondition, state,
                NodeLifeCycleEvent.TIMEOUT);
            // Restore the node if we have received heartbeat before configured
            // stale-node interval.
            updateNodeState(node, healthyNodeCondition, state,
                NodeLifeCycleEvent.RESTORE);
            break;
          case DEAD:
            // Resurrect the node if we have received heartbeat before
            // configured stale-node interval.
            updateNodeState(node, healthyNodeCondition, state,
                NodeLifeCycleEvent.RESURRECT);
            break;
          // We don't do anything for DECOMMISSIONING and DECOMMISSIONED in
          // heartbeat processing.
          case DECOMMISSIONING:
          case DECOMMISSIONED:
          default:
          }
=======
      for(DatanodeInfo node : nodeStateMap.getAllDatanodeInfos()) {
        NodeStatus status = nodeStateMap.getNodeStatus(node.getUuid());
        switch (status.getHealth()) {
        case HEALTHY:
          // Move the node to STALE if the last heartbeat time is less than
          // configured stale-node interval.
          updateNodeState(node, staleNodeCondition, status,
              NodeLifeCycleEvent.TIMEOUT);
          break;
        case STALE:
          // Move the node to DEAD if the last heartbeat time is less than
          // configured dead-node interval.
          updateNodeState(node, deadNodeCondition, status,
              NodeLifeCycleEvent.TIMEOUT);
          // Restore the node if we have received heartbeat before configured
          // stale-node interval.
          updateNodeState(node, healthyNodeCondition, status,
              NodeLifeCycleEvent.RESTORE);
          break;
        case DEAD:
          // Resurrect the node if we have received heartbeat before
          // configured stale-node interval.
          updateNodeState(node, healthyNodeCondition, status,
              NodeLifeCycleEvent.RESURRECT);
          break;
        default:
>>>>>>> 375da4d2
        }
      }
    } catch (NodeNotFoundException e) {
      // This should not happen unless someone else other than
      // NodeStateManager is directly modifying NodeStateMap and removed
      // the node entry after we got the list of UUIDs.
      LOG.error("Inconsistent NodeStateMap! {}", nodeStateMap);
    }
    long processingEndTime = Time.monotonicNow();
    //If we have taken too much time for HB processing, log that information.
    if ((processingEndTime - processingStartTime) >
        heartbeatCheckerIntervalMs) {
      LOG.error("Total time spend processing datanode HB's is greater than " +
              "configured values for datanode heartbeats. Please adjust the" +
              " heartbeat configs. Time Spend on HB processing: {} seconds " +
              "Datanode heartbeat Interval: {} seconds.",
          TimeUnit.MILLISECONDS
              .toSeconds(processingEndTime - processingStartTime),
          heartbeatCheckerIntervalMs);
    }

  }

  private void scheduleNextHealthCheck() {

    if (!Thread.currentThread().isInterrupted() &&
        !executorService.isShutdown()) {
      //BUGBUG: The return future needs to checked here to make sure the
      // exceptions are handled correctly.
      healthCheckFuture = executorService.schedule(this,
          heartbeatCheckerIntervalMs, TimeUnit.MILLISECONDS);
    } else {
      LOG.warn("Current Thread is interrupted, shutting down HB processing " +
          "thread for Node Manager.");
    }

    lastHealthCheck = Time.monotonicNow();
  }

  /**
   * if the time since last check exceeds the stale|dead node interval, skip.
   * such long delays might be caused by a JVM pause. SCM cannot make reliable
   * conclusions about datanode health in such situations.
   * @return : true indicates skip HB checks
   */
  private boolean shouldSkipCheck() {

    long currentTime = Time.monotonicNow();
    long minInterval = Math.min(staleNodeIntervalMs, deadNodeIntervalMs);

    return ((currentTime - lastHealthCheck) >= minInterval);
  }

  /**
   * Updates the node state if the condition satisfies.
   *
   * @param node DatanodeInfo
   * @param condition condition to check
   * @param status current status of node
   * @param lifeCycleEvent NodeLifeCycleEvent to be applied if condition
   *                       matches
   *
   * @throws NodeNotFoundException if the node is not present
   */
  private void updateNodeState(DatanodeInfo node, Predicate<Long> condition,
      NodeStatus status, NodeLifeCycleEvent lifeCycleEvent)
      throws NodeNotFoundException {
    try {
      if (condition.test(node.getLastHeartbeatTime())) {
        NodeState newHealthState = nodeHealthSM.
            getNextState(status.getHealth(), lifeCycleEvent);
        NodeStatus newStatus =
            nodeStateMap.updateNodeHealthState(node.getUuid(), newHealthState);
        fireHealthStateEvent(newStatus.getHealth(), node);
      }
    } catch (InvalidStateTransitionException e) {
      LOG.warn("Invalid state transition of node {}." +
              " Current state: {}, life cycle event: {}",
          node, status.getHealth(), lifeCycleEvent);
    }
  }

  private void fireHealthStateEvent(HddsProtos.NodeState health,
      DatanodeDetails node) {
    Event<DatanodeDetails> event = state2EventMap.get(health);
    if (event != null) {
      eventPublisher.fireEvent(event, node);
    }
  }

  /**
   * Updates the node state if the condition satisfies.
   *
   * @param node DatanodeInfo
   * @param condition condition to check
   * @param state current state of node
   * @param lifeCycleEvent NodeLifeCycleEvent to be applied if condition
   *                       matches
   *
   * @throws NodeNotFoundException if the node is not present
   */
  private void updateNodeLayoutVersionState(DatanodeInfo node,
                             Predicate<LayoutVersionProto> condition,
                             NodeState state, NodeLifeCycleEvent lifeCycleEvent)
      throws NodeNotFoundException {
    try {
      if (condition.test(node.getLastKnownLayoutVersion())) {
        NodeState newState = stateMachine.getNextState(state, lifeCycleEvent);
        nodeStateMap.updateNodeState(node.getUuid(), state, newState);
        if (state2EventMap.containsKey(newState)) {
          eventPublisher.fireEvent(state2EventMap.get(newState), node);
        }
      }
    } catch (InvalidStateTransitionException e) {
      LOG.warn("Invalid state transition of node {}." +
              " Current state: {}, life cycle event: {}",
          node, state, lifeCycleEvent);
    }
  }

  @Override
  public void close() {
    executorService.shutdown();
    try {
      if (!executorService.awaitTermination(5, TimeUnit.SECONDS)) {
        executorService.shutdownNow();
      }

      if (!executorService.awaitTermination(5, TimeUnit.SECONDS)) {
        LOG.error("Unable to shutdown NodeStateManager properly.");
      }
    } catch (InterruptedException e) {
      executorService.shutdownNow();
      Thread.currentThread().interrupt();
    }
  }

  /**
   * Test Utility : return number of times heartbeat check was skipped.
   * @return : count of times HB process was skipped
   */
  @VisibleForTesting
  long getSkippedHealthChecks() {
    return skippedHealthChecks;
  }

  /**
   * Test Utility : Pause the periodic node hb check.
   * @return ScheduledFuture for the scheduled check that got cancelled.
   */
  @VisibleForTesting
  ScheduledFuture pause() {

    if (executorService.isShutdown() || checkPaused) {
      return null;
    }

    checkPaused = healthCheckFuture.cancel(false);

    return healthCheckFuture;
  }

  /**
   * Test utility : unpause the periodic node hb check.
   * @return ScheduledFuture for the next scheduled check
   */
  @VisibleForTesting
  ScheduledFuture unpause() {

    if (executorService.isShutdown()) {
      return null;
    }

    if (checkPaused) {
      Preconditions.checkState(((healthCheckFuture == null)
          || healthCheckFuture.isCancelled()
          || healthCheckFuture.isDone()));

      checkPaused = false;
      /**
       * We do not call scheduleNextHealthCheck because we are
       * not updating the lastHealthCheck timestamp.
       */
      healthCheckFuture = executorService.schedule(this,
          heartbeatCheckerIntervalMs, TimeUnit.MILLISECONDS);
    }

    return healthCheckFuture;
  }
}<|MERGE_RESOLUTION|>--- conflicted
+++ resolved
@@ -34,12 +34,9 @@
 import org.apache.hadoop.hdds.protocol.DatanodeDetails;
 import org.apache.hadoop.hdds.protocol.proto.HddsProtos;
 import org.apache.hadoop.hdds.protocol.proto.HddsProtos.NodeState;
-<<<<<<< HEAD
 import org.apache.hadoop.hdds.protocol.proto
     .StorageContainerDatanodeProtocolProtos.LayoutVersionProto;
-=======
 import org.apache.hadoop.hdds.protocol.proto.HddsProtos.NodeOperationalState;
->>>>>>> 375da4d2
 import org.apache.hadoop.hdds.scm.container.ContainerID;
 import org.apache.hadoop.hdds.scm.events.SCMEvents;
 import org.apache.hadoop.hdds.scm.node.states.Node2PipelineMap;
@@ -62,14 +59,14 @@
 import com.google.common.util.concurrent.ThreadFactoryBuilder;
 
 import static org.apache.hadoop.hdds.protocol.proto.HddsProtos.NodeState.DEAD;
-import static org.apache.hadoop.hdds.protocol.proto.HddsProtos.NodeState.DECOMMISSIONED;
-import static org.apache.hadoop.hdds.protocol.proto.HddsProtos.NodeState.DECOMMISSIONING;
 import static org.apache.hadoop.hdds.protocol.proto.HddsProtos.NodeState.HEALTHY;
 import static org.apache.hadoop.hdds.protocol.proto.HddsProtos.NodeState.HEALTHY_READONLY;
 import static org.apache.hadoop.hdds.protocol.proto.HddsProtos.NodeState.STALE;
 import static org.apache.hadoop.hdds.scm.ScmConfigKeys.OZONE_SCM_DEADNODE_INTERVAL;
 import static org.apache.hadoop.hdds.scm.ScmConfigKeys.OZONE_SCM_HEARTBEAT_PROCESS_INTERVAL;
 import static org.apache.hadoop.hdds.scm.ScmConfigKeys.OZONE_SCM_STALENODE_INTERVAL;
+import static org.apache.hadoop.hdds.scm.events.SCMEvents.NON_HEALTHY_TO_READONLY_HEALTHY_NODE;
+
 import org.slf4j.Logger;
 import org.slf4j.LoggerFactory;
 
@@ -93,12 +90,7 @@
    * Node's life cycle events.
    */
   private enum NodeLifeCycleEvent {
-<<<<<<< HEAD
-    TIMEOUT, RESTORE, RESURRECT, DECOMMISSION, DECOMMISSIONED, LAYOUT_MISMATCH,
-    LAYOUT_MATCH
-=======
-    TIMEOUT, RESTORE, RESURRECT
->>>>>>> 375da4d2
+    TIMEOUT, RESTORE, RESURRECT, LAYOUT_MISMATCH, LAYOUT_MATCH
   }
 
   private static final Logger LOG = LoggerFactory
@@ -181,16 +173,9 @@
     this.state2EventMap = new HashMap<>();
     initialiseState2EventMap();
     Set<NodeState> finalStates = new HashSet<>();
-<<<<<<< HEAD
-    finalStates.add(DECOMMISSIONED);
-    // All DataNodes should start in HealthyReadOnly state.
-    this.stateMachine = new StateMachine<>(NodeState.HEALTHY_READONLY,
+    this.nodeHealthSM = new StateMachine<>(NodeState.HEALTHY_READONLY,
         finalStates);
-    initializeStateMachine();
-=======
-    this.nodeHealthSM = new StateMachine<>(NodeState.HEALTHY, finalStates);
     initializeStateMachines();
->>>>>>> 375da4d2
     heartbeatCheckerIntervalMs = HddsServerUtil
         .getScmheartbeatCheckerInterval(conf);
     staleNodeIntervalMs = HddsServerUtil.getStaleNodeInterval(conf);
@@ -214,20 +199,12 @@
    * Populates state2event map.
    */
   private void initialiseState2EventMap() {
-<<<<<<< HEAD
     state2EventMap.put(STALE, SCMEvents.STALE_NODE);
     state2EventMap.put(DEAD, SCMEvents.DEAD_NODE);
     state2EventMap
         .put(HEALTHY, SCMEvents.READ_ONLY_HEALTHY_TO_HEALTHY_NODE);
     state2EventMap
-        .put(NodeState.HEALTHY_READONLY,
-            SCMEvents.NON_HEALTHY_TO_READONLY_HEALTHY_NODE);
-=======
-    state2EventMap.put(NodeState.STALE, SCMEvents.STALE_NODE);
-    state2EventMap.put(NodeState.DEAD, SCMEvents.DEAD_NODE);
-    state2EventMap.put(NodeState.HEALTHY,
-        SCMEvents.NON_HEALTHY_TO_HEALTHY_NODE);
->>>>>>> 375da4d2
+        .put(NodeState.HEALTHY_READONLY, NON_HEALTHY_TO_READONLY_HEALTHY_NODE);
   }
 
   /*
@@ -237,18 +214,12 @@
    * State: HEALTHY             -------------------> STALE
    * Event:                          TIMEOUT
    *
-   * State: HEALTHY             -------------------> DECOMMISSIONING
-   * Event:                        DECOMMISSION
-   *
    * State: HEALTHY             -------------------> HEALTHY_READONLY
    * Event:                       LAYOUT_MISMATCH
    *
    * State: HEALTHY_READONLY    -------------------> HEALTHY
    * Event:                       LAYOUT_MATCH
    *
-   * State: HEALTHY_READONLY    -------------------> DECOMMISSIONING
-   * Event:                        DECOMMISSION
-   *
    * State: HEALTHY_READONLY    -------------------> STALE
    * Event:                          TIMEOUT
    *
@@ -258,122 +229,44 @@
    * State: DEAD            -------------------> HEALTHY_READONLY
    * Event:                       RESURRECT
    *
-<<<<<<< HEAD
    * State: STALE           -------------------> DEAD
    * Event:                       TIMEOUT
    *
-   * State: STALE           -------------------> DECOMMISSIONING
-   * Event:                     DECOMMISSION
-   *
-   * State: DEAD            -------------------> DECOMMISSIONING
-   * Event:                     DECOMMISSION
-   *
-   * State: DECOMMISSIONING -------------------> DECOMMISSIONED
-   * Event:                     DECOMMISSIONED
-   *
    *  Node State Flow
    *
-   *                                      +->------------------->------+
-   *                                      |                            |
-   *                                      |(DECOMMISSION)              |
-   *                                      ^                            V
-   *                                      |  +-----<---------<---+     |
-   *                                      |  |    (RESURRECT)    |     |
-   *    +-->-----(LAYOUT_MISMATCH)-->--+  |  V                   |     |
-   *    |                              |  |  |                   ^     |
-   *    |                              |  ^  |                   |     |
-   *    |                              V  |  V                   |     |
-   *    |  +-----(LAYOUT_MATCH)--[HEALTHY_READONLY]              |     |
-   *    |  |                            ^  |                     |     V
-   *    |  |                            |  |                     ^     |
-   *    |  |                            |  |(TIMEOUT)            |     |
-   *    ^  |                  (RESTORE) |  |                     |     |
-   *    |  V                            |  V                     |     |
-   * [HEALTHY]---->----------------->[STALE]------->--------->[DEAD]   |
-   *    |           (TIMEOUT)         |         (TIMEOUT)       |      |
-   *    |                             |                         |      |
-   *    V                             |                         V      |
-   *    |                             |                         |      V
-   *    |                             |                         |      |
-   *    |                             |                         |      |
-   *    |(DECOMMISSION)               | (DECOMMISSION)          |(DECOMMISSION)
-   *    |                             V                         |      |
-   *    +---->---------------->[DECOMMISSIONING]<---------------+      |
-   *                                   |   ^                           |
-   *                                   |   |                           V
-   *                                   V   |                           |
-   *                                   |   +-----------<----------<----+
-   *                                   |
-   *                                   |
-   *                                   | (DECOMMISSIONED)
-   *                                   |
-   *                                   V
-   *                          [DECOMMISSIONED]
-=======
-   *  Node State Flow
-   *
-   *  +--------------------------------------------------------+
-   *  |                                     (RESURRECT)        |
-   *  |   +--------------------------+                         |
-   *  |   |      (RESTORE)           |                         |
-   *  |   |                          |                         |
-   *  V   V                          |                         |
-   * [HEALTHY]------------------->[STALE]------------------->[DEAD]
->>>>>>> 375da4d2
+   *                                        +-----<---------<---+
+   *                                        |    (RESURRECT)    |
+   *    +-->-----(LAYOUT_MISMATCH)-->--+    V                   |
+   *    |                              |    |                   ^
+   *    |                              |    |                   |
+   *    |                              V    V                   |
+   *    |  +-----(LAYOUT_MATCH)--[HEALTHY_READONLY]             |
+   *    |  |                            ^  |                    |
+   *    |  |                            |  |                    ^
+   *    |  |                            |  |(TIMEOUT)           |
+   *    ^  |                  (RESTORE) |  |                    |
+   *    |  V                            |  V                    |
+   * [HEALTHY]---->----------------->[STALE]------->--------->[DEAD]
+   *               (TIMEOUT)                  (TIMEOUT)
    *
    */
 
   /**
    * Initializes the lifecycle of node state machine.
    */
-<<<<<<< HEAD
-  private void initializeStateMachine() {
-    stateMachine.addTransition(
-        HEALTHY_READONLY, HEALTHY,
+  private void initializeStateMachines() {
+    nodeHealthSM.addTransition(HEALTHY_READONLY, HEALTHY,
         NodeLifeCycleEvent.LAYOUT_MATCH);
-    stateMachine.addTransition(
-        HEALTHY_READONLY, STALE,
+    nodeHealthSM.addTransition(HEALTHY_READONLY, STALE,
         NodeLifeCycleEvent.TIMEOUT);
-    stateMachine.addTransition(
-        HEALTHY_READONLY, DECOMMISSIONING,
-        NodeLifeCycleEvent.DECOMMISSION);
-    stateMachine.addTransition(
-        HEALTHY, STALE, NodeLifeCycleEvent.TIMEOUT);
-    stateMachine.addTransition(
-        HEALTHY, HEALTHY_READONLY,
+    nodeHealthSM.addTransition(HEALTHY, STALE, NodeLifeCycleEvent.TIMEOUT);
+    nodeHealthSM.addTransition(HEALTHY, HEALTHY_READONLY,
         NodeLifeCycleEvent.LAYOUT_MISMATCH);
-    stateMachine.addTransition(
-        STALE, DEAD, NodeLifeCycleEvent.TIMEOUT);
-    stateMachine.addTransition(
-        STALE, HEALTHY_READONLY,
+    nodeHealthSM.addTransition(STALE, DEAD, NodeLifeCycleEvent.TIMEOUT);
+    nodeHealthSM.addTransition(STALE, HEALTHY_READONLY,
         NodeLifeCycleEvent.RESTORE);
-    stateMachine.addTransition(
-        DEAD, HEALTHY_READONLY,
+    nodeHealthSM.addTransition(DEAD, HEALTHY_READONLY,
         NodeLifeCycleEvent.RESURRECT);
-    stateMachine.addTransition(
-        HEALTHY, DECOMMISSIONING,
-        NodeLifeCycleEvent.DECOMMISSION);
-    stateMachine.addTransition(
-        STALE, DECOMMISSIONING,
-        NodeLifeCycleEvent.DECOMMISSION);
-    stateMachine.addTransition(
-        DEAD, DECOMMISSIONING,
-        NodeLifeCycleEvent.DECOMMISSION);
-    stateMachine.addTransition(
-        DECOMMISSIONING, DECOMMISSIONED,
-        NodeLifeCycleEvent.DECOMMISSIONED);
-
-=======
-  private void initializeStateMachines() {
-    nodeHealthSM.addTransition(
-        NodeState.HEALTHY, NodeState.STALE, NodeLifeCycleEvent.TIMEOUT);
-    nodeHealthSM.addTransition(
-        NodeState.STALE, NodeState.DEAD, NodeLifeCycleEvent.TIMEOUT);
-    nodeHealthSM.addTransition(
-        NodeState.STALE, NodeState.HEALTHY, NodeLifeCycleEvent.RESTORE);
-    nodeHealthSM.addTransition(
-        NodeState.DEAD, NodeState.HEALTHY, NodeLifeCycleEvent.RESURRECT);
->>>>>>> 375da4d2
   }
 
   /**
@@ -387,13 +280,8 @@
   public void addNode(DatanodeDetails datanodeDetails,
                       LayoutVersionProto layoutInfo)
       throws NodeAlreadyExistsException {
-<<<<<<< HEAD
-    nodeStateMap.addNode(datanodeDetails, stateMachine.getInitialState(),
-        layoutInfo);
-=======
     NodeStatus newNodeStatus = newNodeStatus(datanodeDetails);
-    nodeStateMap.addNode(datanodeDetails, newNodeStatus);
->>>>>>> 375da4d2
+    nodeStateMap.addNode(datanodeDetails, newNodeStatus, layoutInfo);
     eventPublisher.fireEvent(SCMEvents.NEW_NODE, datanodeDetails);
   }
 
@@ -495,14 +383,7 @@
    * @return list of healthy nodes
    */
   public List<DatanodeInfo> getHealthyNodes() {
-<<<<<<< HEAD
-    List<DatanodeInfo> allHealthyNodes;
-    allHealthyNodes = getNodes(HEALTHY);
-    allHealthyNodes.addAll(getNodes(NodeState.HEALTHY_READONLY));
-    return allHealthyNodes;
-=======
-    return getNodes(null, NodeState.HEALTHY);
->>>>>>> 375da4d2
+    return getNodes(null, HEALTHY);
   }
 
   /**
@@ -512,11 +393,7 @@
    * @return list of stale nodes
    */
   public List<DatanodeInfo> getStaleNodes() {
-<<<<<<< HEAD
-    return getNodes(STALE);
-=======
     return getNodes(null, NodeState.STALE);
->>>>>>> 375da4d2
   }
 
   /**
@@ -526,11 +403,7 @@
    * @return list of dead nodes
    */
   public List<DatanodeInfo> getDeadNodes() {
-<<<<<<< HEAD
-    return getNodes(DEAD);
-=======
     return getNodes(null, NodeState.DEAD);
->>>>>>> 375da4d2
   }
 
   /**
@@ -626,12 +499,7 @@
    * @return healthy node count
    */
   public int getHealthyNodeCount() {
-<<<<<<< HEAD
-    return getNodeCount(HEALTHY) +
-        getNodeCount(NodeState.HEALTHY_READONLY);
-=======
     return getHealthyNodes().size();
->>>>>>> 375da4d2
   }
 
   /**
@@ -640,11 +508,7 @@
    * @return stale node count
    */
   public int getStaleNodeCount() {
-<<<<<<< HEAD
-    return getNodeCount(STALE);
-=======
     return getStaleNodes().size();
->>>>>>> 375da4d2
   }
 
   /**
@@ -653,11 +517,7 @@
    * @return dead node count
    */
   public int getDeadNodeCount() {
-<<<<<<< HEAD
-    return getNodeCount(DEAD);
-=======
     return getDeadNodes().size();
->>>>>>> 375da4d2
   }
 
   /**
@@ -779,13 +639,12 @@
     scheduleNextHealthCheck();
   }
 
-<<<<<<< HEAD
   public void forceNodesToHealthyReadOnly() {
     try {
-      List<UUID> nodes = nodeStateMap.getNodes(HEALTHY);
+      List<UUID> nodes = nodeStateMap.getNodes(null, HEALTHY);
       for (UUID id : nodes) {
         DatanodeInfo node = nodeStateMap.getNodeInfo(id);
-        nodeStateMap.updateNodeState(node.getUuid(), HEALTHY,
+        nodeStateMap.updateNodeHealthState(node.getUuid(),
             HEALTHY_READONLY);
         if (state2EventMap.containsKey(HEALTHY_READONLY)) {
           eventPublisher.fireEvent(state2EventMap.get(HEALTHY_READONLY),
@@ -798,11 +657,8 @@
     }
   }
 
-  private void checkNodesHealth() {
-=======
   @VisibleForTesting
   public void checkNodesHealth() {
->>>>>>> 375da4d2
 
     /*
      *
@@ -850,57 +706,22 @@
         (layout) -> layout.getMetadataLayoutVersion() !=
             layoutVersionManager.getMetadataLayoutVersion();
     try {
-<<<<<<< HEAD
-      for (NodeState state : NodeState.values()) {
-        List<UUID> nodes = nodeStateMap.getNodes(state);
-        for (UUID id : nodes) {
-          DatanodeInfo node = nodeStateMap.getNodeInfo(id);
-          switch (state) {
-          case HEALTHY:
-              // Move the node to STALE if the last heartbeat time is less than
-            // configured stale-node interval.
-            updateNodeLayoutVersionState(node, layoutMisMatchCondition, state,
-                NodeLifeCycleEvent.LAYOUT_MISMATCH);
-            updateNodeState(node, staleNodeCondition, state,
-                NodeLifeCycleEvent.TIMEOUT);
-            break;
-          case HEALTHY_READONLY:
-            // Move the node to STALE if the last heartbeat time is less than
-            // configured stale-node interval.
-            updateNodeLayoutVersionState(node, layoutMatchCondition, state,
-                NodeLifeCycleEvent.LAYOUT_MATCH);
-            updateNodeState(node, staleNodeCondition, state,
-                  NodeLifeCycleEvent.TIMEOUT);
-            break;
-          case STALE:
-            // Move the node to DEAD if the last heartbeat time is less than
-            // configured dead-node interval.
-            updateNodeState(node, deadNodeCondition, state,
-                NodeLifeCycleEvent.TIMEOUT);
-            // Restore the node if we have received heartbeat before configured
-            // stale-node interval.
-            updateNodeState(node, healthyNodeCondition, state,
-                NodeLifeCycleEvent.RESTORE);
-            break;
-          case DEAD:
-            // Resurrect the node if we have received heartbeat before
-            // configured stale-node interval.
-            updateNodeState(node, healthyNodeCondition, state,
-                NodeLifeCycleEvent.RESURRECT);
-            break;
-          // We don't do anything for DECOMMISSIONING and DECOMMISSIONED in
-          // heartbeat processing.
-          case DECOMMISSIONING:
-          case DECOMMISSIONED:
-          default:
-          }
-=======
       for(DatanodeInfo node : nodeStateMap.getAllDatanodeInfos()) {
         NodeStatus status = nodeStateMap.getNodeStatus(node.getUuid());
         switch (status.getHealth()) {
         case HEALTHY:
           // Move the node to STALE if the last heartbeat time is less than
           // configured stale-node interval.
+          updateNodeLayoutVersionState(node, layoutMisMatchCondition, status,
+              NodeLifeCycleEvent.LAYOUT_MISMATCH);
+          updateNodeState(node, staleNodeCondition, status,
+              NodeLifeCycleEvent.TIMEOUT);
+          break;
+        case HEALTHY_READONLY:
+          // Move the node to STALE if the last heartbeat time is less than
+          // configured stale-node interval.
+          updateNodeLayoutVersionState(node, layoutMatchCondition, status,
+              NodeLifeCycleEvent.LAYOUT_MATCH);
           updateNodeState(node, staleNodeCondition, status,
               NodeLifeCycleEvent.TIMEOUT);
           break;
@@ -921,7 +742,6 @@
               NodeLifeCycleEvent.RESURRECT);
           break;
         default:
->>>>>>> 375da4d2
         }
       }
     } catch (NodeNotFoundException e) {
@@ -1017,7 +837,7 @@
    *
    * @param node DatanodeInfo
    * @param condition condition to check
-   * @param state current state of node
+   * @param status current state of node
    * @param lifeCycleEvent NodeLifeCycleEvent to be applied if condition
    *                       matches
    *
@@ -1025,20 +845,21 @@
    */
   private void updateNodeLayoutVersionState(DatanodeInfo node,
                              Predicate<LayoutVersionProto> condition,
-                             NodeState state, NodeLifeCycleEvent lifeCycleEvent)
+                                            NodeStatus status,
+                                            NodeLifeCycleEvent lifeCycleEvent)
       throws NodeNotFoundException {
     try {
       if (condition.test(node.getLastKnownLayoutVersion())) {
-        NodeState newState = stateMachine.getNextState(state, lifeCycleEvent);
-        nodeStateMap.updateNodeState(node.getUuid(), state, newState);
-        if (state2EventMap.containsKey(newState)) {
-          eventPublisher.fireEvent(state2EventMap.get(newState), node);
-        }
+        NodeState newHealthState = nodeHealthSM.getNextState(status.getHealth(),
+            lifeCycleEvent);
+        NodeStatus newStatus =
+            nodeStateMap.updateNodeHealthState(node.getUuid(), newHealthState);
+        fireHealthStateEvent(newStatus.getHealth(), node);
       }
     } catch (InvalidStateTransitionException e) {
       LOG.warn("Invalid state transition of node {}." +
               " Current state: {}, life cycle event: {}",
-          node, state, lifeCycleEvent);
+          node, status, lifeCycleEvent);
     }
   }
 
