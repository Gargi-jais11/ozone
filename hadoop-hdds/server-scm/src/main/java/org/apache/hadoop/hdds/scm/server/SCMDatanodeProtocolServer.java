/*
 * Licensed to the Apache Software Foundation (ASF) under one or more
 * contributor license agreements. See the NOTICE file distributed with
 * this work for additional information regarding copyright ownership.
 * The ASF licenses this file to You under the Apache License, Version 2.0
 * (the "License"); you may not use this file except in compliance with
 * the License. You may obtain a copy of the License at
 *
 *      http://www.apache.org/licenses/LICENSE-2.0
 *
 * Unless required by applicable law or agreed to in writing, software
 * distributed under the License is distributed on an "AS IS" BASIS,
 * WITHOUT WARRANTIES OR CONDITIONS OF ANY KIND, either express or implied.
 * See the License for the specific language governing permissions and
 * limitations under the License.
 */

package org.apache.hadoop.hdds.scm.server;

import static org.apache.hadoop.hdds.protocol.proto.StorageContainerDatanodeProtocolProtos.SCMCommandProto.Type.closeContainerCommand;
import static org.apache.hadoop.hdds.protocol.proto.StorageContainerDatanodeProtocolProtos.SCMCommandProto.Type.closePipelineCommand;
import static org.apache.hadoop.hdds.protocol.proto.StorageContainerDatanodeProtocolProtos.SCMCommandProto.Type.createPipelineCommand;
import static org.apache.hadoop.hdds.protocol.proto.StorageContainerDatanodeProtocolProtos.SCMCommandProto.Type.deleteBlocksCommand;
import static org.apache.hadoop.hdds.protocol.proto.StorageContainerDatanodeProtocolProtos.SCMCommandProto.Type.deleteContainerCommand;
import static org.apache.hadoop.hdds.protocol.proto.StorageContainerDatanodeProtocolProtos.SCMCommandProto.Type.finalizeNewLayoutVersionCommand;
import static org.apache.hadoop.hdds.protocol.proto.StorageContainerDatanodeProtocolProtos.SCMCommandProto.Type.reconcileContainerCommand;
import static org.apache.hadoop.hdds.protocol.proto.StorageContainerDatanodeProtocolProtos.SCMCommandProto.Type.reconstructECContainersCommand;
import static org.apache.hadoop.hdds.protocol.proto.StorageContainerDatanodeProtocolProtos.SCMCommandProto.Type.refreshVolumeUsageInfo;
import static org.apache.hadoop.hdds.protocol.proto.StorageContainerDatanodeProtocolProtos.SCMCommandProto.Type.replicateContainerCommand;
import static org.apache.hadoop.hdds.protocol.proto.StorageContainerDatanodeProtocolProtos.SCMCommandProto.Type.reregisterCommand;
import static org.apache.hadoop.hdds.protocol.proto.StorageContainerDatanodeProtocolProtos.SCMCommandProto.Type.setNodeOperationalStateCommand;
import static org.apache.hadoop.hdds.scm.ScmConfigKeys.OZONE_SCM_DATANODE_HANDLER_COUNT_KEY;
import static org.apache.hadoop.hdds.scm.ScmConfigKeys.OZONE_SCM_DATANODE_READ_THREADPOOL_DEFAULT;
import static org.apache.hadoop.hdds.scm.ScmConfigKeys.OZONE_SCM_DATANODE_READ_THREADPOOL_KEY;
import static org.apache.hadoop.hdds.scm.ScmConfigKeys.OZONE_SCM_HANDLER_COUNT_DEFAULT;
import static org.apache.hadoop.hdds.scm.ScmConfigKeys.OZONE_SCM_HANDLER_COUNT_KEY;
import static org.apache.hadoop.hdds.scm.events.SCMEvents.CONTAINER_REPORT;
import static org.apache.hadoop.hdds.scm.events.SCMEvents.PIPELINE_REPORT;
import static org.apache.hadoop.hdds.scm.server.StorageContainerManager.startRpcServer;
import static org.apache.hadoop.hdds.server.ServerUtils.getRemoteUserName;
import static org.apache.hadoop.hdds.server.ServerUtils.updateRPCListenAddress;

import com.google.common.annotations.VisibleForTesting;
import com.google.common.base.Preconditions;
import com.google.common.collect.Maps;
import com.google.protobuf.BlockingService;
import com.google.protobuf.ProtocolMessageEnum;
import com.google.protobuf.TextFormat;
import java.io.IOException;
import java.net.InetSocketAddress;
import java.util.ArrayList;
import java.util.List;
import java.util.Map;
import java.util.OptionalLong;
import java.util.concurrent.TimeoutException;
import org.apache.hadoop.fs.CommonConfigurationKeysPublic;
import org.apache.hadoop.hdds.conf.OzoneConfiguration;
import org.apache.hadoop.hdds.protocol.DatanodeDetails;
import org.apache.hadoop.hdds.protocol.proto.HddsProtos;
import org.apache.hadoop.hdds.protocol.proto.StorageContainerDatanodeProtocolProtos;
import org.apache.hadoop.hdds.protocol.proto.StorageContainerDatanodeProtocolProtos.ContainerReportsProto;
import org.apache.hadoop.hdds.protocol.proto.StorageContainerDatanodeProtocolProtos.LayoutVersionProto;
import org.apache.hadoop.hdds.protocol.proto.StorageContainerDatanodeProtocolProtos.NodeReportProto;
import org.apache.hadoop.hdds.protocol.proto.StorageContainerDatanodeProtocolProtos.PipelineReportsProto;
import org.apache.hadoop.hdds.protocol.proto.StorageContainerDatanodeProtocolProtos.ReconstructECContainersCommandProto;
import org.apache.hadoop.hdds.protocol.proto.StorageContainerDatanodeProtocolProtos.ReregisterCommandProto;
import org.apache.hadoop.hdds.protocol.proto.StorageContainerDatanodeProtocolProtos.SCMCommandProto;
import org.apache.hadoop.hdds.protocol.proto.StorageContainerDatanodeProtocolProtos.SCMHeartbeatRequestProto;
import org.apache.hadoop.hdds.protocol.proto.StorageContainerDatanodeProtocolProtos.SCMHeartbeatResponseProto;
import org.apache.hadoop.hdds.protocol.proto.StorageContainerDatanodeProtocolProtos.SCMRegisteredResponseProto;
import org.apache.hadoop.hdds.protocol.proto.StorageContainerDatanodeProtocolProtos.SCMVersionRequestProto;
import org.apache.hadoop.hdds.protocol.proto.StorageContainerDatanodeProtocolProtos.SCMVersionResponseProto;
import org.apache.hadoop.hdds.scm.events.SCMEvents;
import org.apache.hadoop.hdds.scm.ha.SCMContext;
import org.apache.hadoop.hdds.scm.ha.SCMNodeDetails;
import org.apache.hadoop.hdds.scm.server.SCMDatanodeHeartbeatDispatcher.PipelineReportFromDatanode;
import org.apache.hadoop.hdds.scm.server.SCMDatanodeHeartbeatDispatcher.ReportFromDatanode;
import org.apache.hadoop.hdds.server.events.EventPublisher;
import org.apache.hadoop.hdds.utils.HddsServerUtil;
import org.apache.hadoop.hdds.utils.ProtocolMessageMetrics;
import org.apache.hadoop.io.IOUtils;
import org.apache.hadoop.ipc.ProtobufRpcEngine;
import org.apache.hadoop.ipc.RPC;
import org.apache.hadoop.ipc.Server;
import org.apache.hadoop.ozone.audit.AuditAction;
import org.apache.hadoop.ozone.audit.AuditEventStatus;
import org.apache.hadoop.ozone.audit.AuditLogger;
import org.apache.hadoop.ozone.audit.AuditLoggerType;
import org.apache.hadoop.ozone.audit.AuditMessage;
import org.apache.hadoop.ozone.audit.Auditor;
import org.apache.hadoop.ozone.audit.SCMAction;
import org.apache.hadoop.ozone.protocol.StorageContainerDatanodeProtocol;
import org.apache.hadoop.ozone.protocol.commands.CloseContainerCommand;
import org.apache.hadoop.ozone.protocol.commands.ClosePipelineCommand;
import org.apache.hadoop.ozone.protocol.commands.CreatePipelineCommand;
import org.apache.hadoop.ozone.protocol.commands.DeleteBlocksCommand;
import org.apache.hadoop.ozone.protocol.commands.DeleteContainerCommand;
import org.apache.hadoop.ozone.protocol.commands.DiskBalancerCommand;
import org.apache.hadoop.ozone.protocol.commands.FinalizeNewLayoutVersionCommand;
import org.apache.hadoop.ozone.protocol.commands.ReconcileContainerCommand;
import org.apache.hadoop.ozone.protocol.commands.RefreshVolumeUsageCommand;
import org.apache.hadoop.ozone.protocol.commands.RegisteredCommand;
import org.apache.hadoop.ozone.protocol.commands.ReplicateContainerCommand;
import org.apache.hadoop.ozone.protocol.commands.SCMCommand;
import org.apache.hadoop.ozone.protocol.commands.SetNodeOperationalStateCommand;
import org.apache.hadoop.ozone.protocolPB.StorageContainerDatanodeProtocolPB;
import org.apache.hadoop.ozone.protocolPB.StorageContainerDatanodeProtocolServerSideTranslatorPB;
import org.apache.hadoop.security.authorize.PolicyProvider;
import org.apache.ratis.protocol.exceptions.NotLeaderException;
import org.slf4j.Logger;
import org.slf4j.LoggerFactory;

/**
 * Protocol Handler for Datanode Protocol.
 */
public class SCMDatanodeProtocolServer implements
    StorageContainerDatanodeProtocol, Auditor {

  private static final Logger LOG = LoggerFactory.getLogger(
      SCMDatanodeProtocolServer.class);

  private static final AuditLogger AUDIT =
      new AuditLogger(AuditLoggerType.SCMLOGGER);

  /**
   * The RPC server that listens to requests from DataNodes.
   */
  private RPC.Server datanodeRpcServer;

  private final OzoneStorageContainerManager scm;
  private final InetSocketAddress datanodeRpcAddress;
  private final SCMDatanodeHeartbeatDispatcher heartbeatDispatcher;
  private final EventPublisher eventPublisher;
  private ProtocolMessageMetrics<ProtocolMessageEnum> protocolMessageMetrics;

  private final SCMContext scmContext;

  public SCMDatanodeProtocolServer(final OzoneConfiguration conf,
                                   OzoneStorageContainerManager scm,
                                   EventPublisher eventPublisher,
                                   SCMContext scmContext)
      throws IOException {

    // This constructor has broken down to smaller methods so that Recon's
    // passive SCM server can override them.
    Preconditions.checkNotNull(scm, "SCM cannot be null");
    Preconditions.checkNotNull(eventPublisher, "EventPublisher cannot be null");

    this.scm = scm;
    this.eventPublisher = eventPublisher;
    this.scmContext = scmContext;

    heartbeatDispatcher = new SCMDatanodeHeartbeatDispatcher(
        scm.getScmNodeManager(), eventPublisher);

    InetSocketAddress datanodeRpcAddr = getDataNodeBindAddress(
        conf, scm.getScmNodeDetails());

    protocolMessageMetrics = getProtocolMessageMetrics();
    final int handlerCount = conf.getInt(OZONE_SCM_DATANODE_HANDLER_COUNT_KEY,
        OZONE_SCM_HANDLER_COUNT_KEY, OZONE_SCM_HANDLER_COUNT_DEFAULT,
            LOG::info);
    final int readThreads = conf.getInt(OZONE_SCM_DATANODE_READ_THREADPOOL_KEY,
        OZONE_SCM_DATANODE_READ_THREADPOOL_DEFAULT);

    RPC.setProtocolEngine(conf, getProtocolClass(), ProtobufRpcEngine.class);

    BlockingService dnProtoPbService =
        StorageContainerDatanodeProtocolProtos
            .StorageContainerDatanodeProtocolService
            .newReflectiveBlockingService(
                new StorageContainerDatanodeProtocolServerSideTranslatorPB(
                    this, protocolMessageMetrics));

    datanodeRpcServer =  startRpcServer(
        conf,
        datanodeRpcAddr,
        getProtocolClass(),
        dnProtoPbService,
        handlerCount,
        readThreads);

    datanodeRpcAddress = updateRPCListenAddress(
            conf, getDatanodeAddressKey(), datanodeRpcAddr,
            datanodeRpcServer);

    if (conf.getBoolean(CommonConfigurationKeysPublic.HADOOP_SECURITY_AUTHORIZATION,
        false)) {
      datanodeRpcServer.refreshServiceAcl(conf, getPolicyProvider());
    }

    HddsServerUtil.addSuppressedLoggingExceptions(datanodeRpcServer);
  }

  public void start() {
    LOG.info(
        StorageContainerManager.buildRpcServerStartMessage(
            "ScmDatanodeProtocol RPC server for DataNodes",
            datanodeRpcAddress));
    protocolMessageMetrics.register();
    datanodeRpcServer.start();
  }

  public InetSocketAddress getDatanodeRpcAddress() {
    return datanodeRpcAddress;
  }

  @Override
  public SCMVersionResponseProto getVersion(SCMVersionRequestProto
      versionRequest)
      throws IOException {
    boolean auditSuccess = true;
    try {
      return scm.getScmNodeManager().getVersion(versionRequest)
              .getProtobufMessage();
    } catch (Exception ex) {
      auditSuccess = false;
      AUDIT.logReadFailure(
          buildAuditMessageForFailure(SCMAction.GET_VERSION, null, ex));
      throw ex;
    } finally {
      if (auditSuccess) {
        AUDIT.logReadSuccess(
            buildAuditMessageForSuccess(SCMAction.GET_VERSION, null));
      }
    }
  }

  @Override
  public SCMRegisteredResponseProto register(
      HddsProtos.ExtendedDatanodeDetailsProto extendedDatanodeDetailsProto,
      NodeReportProto nodeReport,
      ContainerReportsProto containerReportsProto,
      PipelineReportsProto pipelineReportsProto,
      LayoutVersionProto layoutInfo)
      throws IOException {
    DatanodeDetails datanodeDetails = DatanodeDetails
        .getFromProtoBuf(extendedDatanodeDetailsProto);
    boolean auditSuccess = true;
    Map<String, String> auditMap = Maps.newHashMap();
    auditMap.put("datanodeDetails", datanodeDetails.toString());

    // TODO : Return the list of Nodes that forms the SCM HA.
    RegisteredCommand registeredCommand = scm.getScmNodeManager()
        .register(datanodeDetails, nodeReport, pipelineReportsProto,
            layoutInfo);
    if (registeredCommand.getError()
        == SCMRegisteredResponseProto.ErrorCode.success) {
      eventPublisher.fireEvent(CONTAINER_REPORT,
          new SCMDatanodeHeartbeatDispatcher.ContainerReportFromDatanode(
              datanodeDetails, containerReportsProto, true));
      eventPublisher.fireEvent(SCMEvents.NODE_REGISTRATION_CONT_REPORT,
          new NodeRegistrationContainerReport(datanodeDetails,
              containerReportsProto));
      eventPublisher.fireEvent(PIPELINE_REPORT,
              new PipelineReportFromDatanode(datanodeDetails,
                      pipelineReportsProto));
    }
    try {
      return getRegisteredResponse(registeredCommand);
    } catch (Exception ex) {
      auditSuccess = false;
      AUDIT.logWriteFailure(
          buildAuditMessageForFailure(SCMAction.REGISTER, auditMap, ex));
      throw ex;
    } finally {
      if (auditSuccess) {
        AUDIT.logWriteSuccess(
            buildAuditMessageForSuccess(SCMAction.REGISTER, auditMap));
      }
    }
  }

  @VisibleForTesting
  public static SCMRegisteredResponseProto getRegisteredResponse(
      RegisteredCommand cmd) {
    return cmd.getProtoBufMessage();
  }

  private String constructCommandAuditMap(List<SCMCommandProto> cmds) {
    StringBuilder auditMap = new StringBuilder();
    auditMap.append('[');
    for (SCMCommandProto cmd : cmds) {
      if (cmd.getCommandType().equals(deleteBlocksCommand)) {
        auditMap.append("commandType: ").append(cmd.getCommandType());
        auditMap.append(" deleteTransactionsCount: ")
            .append(cmd.getDeleteBlocksCommandProto().getDeletedBlocksTransactionsCount());
        auditMap.append(" cmdID: ").append(cmd.getDeleteBlocksCommandProto().getCmdId());
        auditMap.append(" encodedToken: \"").append(cmd.getEncodedToken()).append('"');
        auditMap.append(" deadlineMsSinceEpoch: ").append(cmd.getDeadlineMsSinceEpoch());
      } else {
        auditMap.append(TextFormat.shortDebugString(cmd));
      }
      auditMap.append(", ");
    }
    int len = auditMap.length();
    if (len > 2) {
      auditMap.delete(len - 2, len);
    }
    auditMap.append(']');
    return auditMap.toString();
  }

  @Override
  public SCMHeartbeatResponseProto sendHeartbeat(
      SCMHeartbeatRequestProto heartbeat) throws IOException, TimeoutException {
    List<SCMCommandProto> cmdResponses = new ArrayList<>();
    for (SCMCommand<?> cmd : heartbeatDispatcher.dispatch(heartbeat)) {
      cmdResponses.add(getCommandResponse(cmd, scm));
    }
    final OptionalLong term = getTermIfLeader();
    boolean auditSuccess = true;
    Map<String, String> auditMap = Maps.newHashMap();
    auditMap.put("datanodeUUID", heartbeat.getDatanodeDetails().getUuid());
    auditMap.put("command", constructCommandAuditMap(cmdResponses));
    term.ifPresent(t -> auditMap.put("term", String.valueOf(t)));
    try {
      SCMHeartbeatResponseProto.Builder builder =
          SCMHeartbeatResponseProto.newBuilder()
              .setDatanodeUUID(heartbeat.getDatanodeDetails().getUuid())
              .addAllCommands(cmdResponses);
      term.ifPresent(builder::setTerm);
      return builder.build();
    } catch (Exception ex) {
      auditSuccess = false;
      AUDIT.logWriteFailure(
          buildAuditMessageForFailure(SCMAction.SEND_HEARTBEAT, auditMap, ex)
      );
      throw ex;
    } finally {
      if (auditSuccess) {
        AUDIT.logWriteSuccess(
            buildAuditMessageForSuccess(SCMAction.SEND_HEARTBEAT, auditMap)
        );
      }
    }
  }

  private OptionalLong getTermIfLeader() {
    if (scmContext != null && scmContext.isLeader()) {
      try {
        return OptionalLong.of(scmContext.getTermOfLeader());
      } catch (NotLeaderException e) {
        // only leader should distribute current term
      }
    }
    return OptionalLong.empty();
  }

  /**
   * Returns a SCMCommandRepose from the SCM Command.
   *
   * @param cmd - Cmd
   * @return SCMCommandResponseProto
   * @throws IOException
   */
  @VisibleForTesting
  public static SCMCommandProto getCommandResponse(SCMCommand<?> cmd,
      OzoneStorageContainerManager scm) throws IOException, TimeoutException {
    SCMCommandProto.Builder builder = SCMCommandProto.newBuilder()
        .setEncodedToken(cmd.getEncodedToken());

    // In HA mode, it is the term of current leader SCM.
    // In non-HA mode, it is the default value 0.
    builder.setTerm(cmd.getTerm());
    // The default deadline is 0, which means no deadline. Individual commands
    // may have a deadline set.
    builder.setDeadlineMsSinceEpoch(cmd.getDeadline());

    switch (cmd.getType()) {
    case reregisterCommand:
      return builder
          .setCommandType(reregisterCommand)
          .setReregisterCommandProto(ReregisterCommandProto
              .getDefaultInstance())
          .build();
    case deleteBlocksCommand:
      return builder
          .setCommandType(deleteBlocksCommand)
          .setDeleteBlocksCommandProto(
              ((DeleteBlocksCommand) cmd).getProto())
          .build();
    case closeContainerCommand:
      return builder
          .setCommandType(closeContainerCommand)
          .setCloseContainerCommandProto(
              ((CloseContainerCommand) cmd).getProto())
          .build();
    case deleteContainerCommand:
      return builder.setCommandType(deleteContainerCommand)
          .setDeleteContainerCommandProto(
              ((DeleteContainerCommand) cmd).getProto())
          .build();
    case replicateContainerCommand:
      return builder
          .setCommandType(replicateContainerCommand)
          .setReplicateContainerCommandProto(
              ((ReplicateContainerCommand)cmd).getProto())
          .build();
    case reconstructECContainersCommand:
      return builder
          .setCommandType(reconstructECContainersCommand)
          .setReconstructECContainersCommandProto(
              (ReconstructECContainersCommandProto) cmd.getProto())
          .build();
    case createPipelineCommand:
      return builder
          .setCommandType(createPipelineCommand)
          .setCreatePipelineCommandProto(
              ((CreatePipelineCommand)cmd).getProto())
          .build();
    case closePipelineCommand:
      return builder
          .setCommandType(closePipelineCommand)
          .setClosePipelineCommandProto(
              ((ClosePipelineCommand)cmd).getProto())
          .build();
    case setNodeOperationalStateCommand:
      return builder
            .setCommandType(setNodeOperationalStateCommand)
            .setSetNodeOperationalStateCommandProto(
                ((SetNodeOperationalStateCommand)cmd).getProto())
            .build();
    case finalizeNewLayoutVersionCommand:
      return builder
            .setCommandType(finalizeNewLayoutVersionCommand)
            .setFinalizeNewLayoutVersionCommandProto(
                ((FinalizeNewLayoutVersionCommand)cmd).getProto())
            .build();
    case refreshVolumeUsageInfo:
      return builder
          .setCommandType(refreshVolumeUsageInfo)
          .setRefreshVolumeUsageCommandProto(
              ((RefreshVolumeUsageCommand)cmd).getProto())
          .build();
<<<<<<< HEAD
    case diskBalancerCommand:
      return builder
          .setCommandType(SCMCommandProto.Type.diskBalancerCommand)
          .setDiskBalancerCommandProto(((DiskBalancerCommand)cmd).getProto())
          .build();
=======
    case reconcileContainerCommand:
      return builder
          .setCommandType(reconcileContainerCommand)
          .setReconcileContainerCommandProto(
              ((ReconcileContainerCommand)cmd).getProto())
          .build();

>>>>>>> 05c7e62f
    default:
      throw new IllegalArgumentException("Scm command " +
          cmd.getType().toString() + " is not implemented");
    }
  }

  public void join() throws InterruptedException {
    LOG.trace("Join RPC server for DataNodes");
    datanodeRpcServer.join();
  }

  public void stop() {
    try {
      LOG.info("Stopping the RPC server for DataNodes");
      datanodeRpcServer.stop();
    } catch (Exception ex) {
      LOG.error(" datanodeRpcServer stop failed.", ex);
    }
    IOUtils.cleanupWithLogger(LOG, scm.getScmNodeManager());
    protocolMessageMetrics.unregister();
  }

  @Override
  public AuditMessage buildAuditMessageForSuccess(
      AuditAction op, Map<String, String> auditMap) {

    return new AuditMessage.Builder()
        .setUser(getRemoteUserName())
        .atIp(Server.getRemoteAddress())
        .forOperation(op)
        .withParams(auditMap)
        .withResult(AuditEventStatus.SUCCESS)
        .build();
  }

  @Override
  public AuditMessage buildAuditMessageForFailure(AuditAction op, Map<String,
      String> auditMap, Throwable throwable) {

    return new AuditMessage.Builder()
        .setUser(getRemoteUserName())
        .atIp(Server.getRemoteAddress())
        .forOperation(op)
        .withParams(auditMap)
        .withResult(AuditEventStatus.FAILURE)
        .withException(throwable)
        .build();
  }

  /**
   * Get the ProtocolMessageMetrics for this server.
   * @return ProtocolMessageMetrics
   */
  protected ProtocolMessageMetrics<ProtocolMessageEnum>
        getProtocolMessageMetrics() {
    return ProtocolMessageMetrics
        .create("SCMDatanodeProtocol", "SCM Datanode protocol",
            StorageContainerDatanodeProtocolProtos.Type.values());
  }

  /**
   * Get Key associated with Datanode address for this server.
   */
  protected String getDatanodeAddressKey() {
    return this.scm.getScmNodeDetails().getDatanodeAddressKey();
  }

  /**
   * Get Datanode bind address for SCM.
   * @param conf ozone configuration
   * @return InetSocketAddress
   */
  protected InetSocketAddress getDataNodeBindAddress(
      OzoneConfiguration conf, SCMNodeDetails scmNodeDetails) {
    return scmNodeDetails.getDatanodeProtocolServerAddress();
  }

  /**
   * Get the authorization provider for this SCM server.
   * @return SCM policy provider.
   */
  protected PolicyProvider getPolicyProvider() {
    return SCMPolicyProvider.getInstance();
  }

  /**
   * Get protocol class type for this RPC Server.
   * @return Class type.
   */
  protected Class getProtocolClass() {
    return StorageContainerDatanodeProtocolPB.class;
  }

  /**
   * Wrapper class for events with the datanode origin.
   */
  public static class NodeRegistrationContainerReport extends
      ReportFromDatanode<ContainerReportsProto> {

    public NodeRegistrationContainerReport(DatanodeDetails datanodeDetails,
        ContainerReportsProto report) {
      super(datanodeDetails, report);
    }
  }

}<|MERGE_RESOLUTION|>--- conflicted
+++ resolved
@@ -433,13 +433,6 @@
           .setRefreshVolumeUsageCommandProto(
               ((RefreshVolumeUsageCommand)cmd).getProto())
           .build();
-<<<<<<< HEAD
-    case diskBalancerCommand:
-      return builder
-          .setCommandType(SCMCommandProto.Type.diskBalancerCommand)
-          .setDiskBalancerCommandProto(((DiskBalancerCommand)cmd).getProto())
-          .build();
-=======
     case reconcileContainerCommand:
       return builder
           .setCommandType(reconcileContainerCommand)
@@ -447,7 +440,11 @@
               ((ReconcileContainerCommand)cmd).getProto())
           .build();
 
->>>>>>> 05c7e62f
+    case diskBalancerCommand:
+      return builder
+          .setCommandType(SCMCommandProto.Type.diskBalancerCommand)
+          .setDiskBalancerCommandProto(((DiskBalancerCommand)cmd).getProto())
+          .build();
     default:
       throw new IllegalArgumentException("Scm command " +
           cmd.getType().toString() + " is not implemented");
