--- conflicted
+++ resolved
@@ -492,7 +492,6 @@
 
   String getMetrics(String query) throws IOException;
 
-<<<<<<< HEAD
   List<HddsProtos.DatanodeDiskBalancerInfoProto> getDiskBalancerReport(
       int count, int clientVersion) throws IOException;
 
@@ -529,7 +528,7 @@
       Optional<Integer> parallelThread,
       Optional<Boolean> stopAfterDiskEven,
       Optional<List<String>> hosts) throws IOException;
-=======
+
   /**
    * Trigger a reconcile command to datanodes for the current container ID.
    *
@@ -537,5 +536,4 @@
    * @throws IOException On error
    */
   void reconcileContainer(long containerID) throws IOException;
->>>>>>> 05c7e62f
 }