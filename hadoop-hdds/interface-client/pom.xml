<?xml version="1.0" encoding="UTF-8"?>
<!--
  Licensed under the Apache License, Version 2.0 (the "License");
  you may not use this file except in compliance with the License.
  You may obtain a copy of the License at

    http://www.apache.org/licenses/LICENSE-2.0

  Unless required by applicable law or agreed to in writing, software
  distributed under the License is distributed on an "AS IS" BASIS,
  WITHOUT WARRANTIES OR CONDITIONS OF ANY KIND, either express or implied.
  See the License for the specific language governing permissions and
  limitations under the License. See accompanying LICENSE file.
-->
<project xmlns="http://maven.apache.org/POM/4.0.0" xmlns:xsi="http://www.w3.org/2001/XMLSchema-instance" xsi:schemaLocation="http://maven.apache.org/POM/4.0.0 https://maven.apache.org/xsd/maven-4.0.0.xsd">
  <modelVersion>4.0.0</modelVersion>
  <parent>
    <groupId>org.apache.ozone</groupId>
    <artifactId>hdds</artifactId>
    <version>2.2.0-SNAPSHOT</version>
  </parent>
  <artifactId>hdds-interface-client</artifactId>
  <version>2.2.0-SNAPSHOT</version>
  <packaging>jar</packaging>
  <name>Apache Ozone HDDS Client Interface</name>
  <description>Apache Ozone Distributed Data Store Client interface</description>

  <properties>
    <!-- no testable code in this module -->
    <maven.test.skip>true</maven.test.skip>
    <!-- only generated code in this module -->
    <spotbugs.skip>true</spotbugs.skip>
  </properties>

  <dependencies>
    <dependency>
      <groupId>com.google.protobuf</groupId>
      <artifactId>protobuf-java</artifactId>
    </dependency>
    <dependency>
      <groupId>org.apache.ratis</groupId>
      <artifactId>ratis-thirdparty-misc</artifactId>
    </dependency>
    <dependency>
      <!-- for generated sources, Java 11+ -->
      <groupId>javax.annotation</groupId>
      <artifactId>javax.annotation-api</artifactId>
      <scope>provided</scope>
    </dependency>
  </dependencies>
  <build>
    <plugins>
      <plugin>
        <groupId>com.salesforce.servicelibs</groupId>
        <artifactId>proto-backwards-compatibility</artifactId>
      </plugin>
      <plugin>
        <groupId>org.apache.maven.plugins</groupId>
        <artifactId>maven-compiler-plugin</artifactId>
        <configuration>
          <proc>none</proc>
        </configuration>
      </plugin>
      <plugin>
        <groupId>org.xolstice.maven.plugins</groupId>
        <artifactId>protobuf-maven-plugin</artifactId>
        <executions>
          <execution>
            <id>compile-proto-for-ratis</id>
            <goals>
              <goal>compile</goal>
              <goal>test-compile</goal>
              <goal>compile-custom</goal>
              <goal>test-compile-custom</goal>
            </goals>
            <configuration>
              <protocArtifact>com.google.protobuf:protoc:${ratis-thirdparty.protobuf.version}:exe:${os.detected.classifier}</protocArtifact>
              <includes>
                <include>DatanodeClientProtocol.proto</include>
              </includes>
              <outputDirectory>target/generated-sources/proto-java-for-ratis</outputDirectory>
              <clearOutputDirectory>false</clearOutputDirectory>
              <pluginId>grpc-java</pluginId>
              <pluginArtifact>io.grpc:protoc-gen-grpc-java:${ratis-thirdparty.grpc.version}:exe:${os.detected.classifier}</pluginArtifact>
            </configuration>
          </execution>
          <execution>
            <id>compile-proto-${protobuf.version}</id>
            <goals>
              <goal>compile</goal>
              <goal>test-compile</goal>
            </goals>
            <configuration>
<<<<<<< HEAD
              <protocArtifact>com.google.protobuf:protoc:${proto2.hadooprpc.protobuf.version}:exe:${os.detected.classifier}</protocArtifact>
              <protoSourceRoot>${basedir}/src/main/proto/</protoSourceRoot>
              <includes>
                <include>hdds.proto</include>
                <include>ReconfigureProtocol.proto</include>
                <include>DiskBalancerProtocol.proto</include>
              </includes>
              <outputDirectory>target/generated-sources/java</outputDirectory>
              <clearOutputDirectory>false</clearOutputDirectory>
            </configuration>
          </execution>
          <execution>
            <id>compile-protoc-3</id>
            <goals>
              <goal>compile</goal>
              <goal>test-compile</goal>
            </goals>
            <configuration>
              <protocArtifact>com.google.protobuf:protoc:${proto3.hadooprpc.protobuf.version}:exe:${os.detected.classifier}</protocArtifact>
              <protoSourceRoot>${basedir}/src/main/proto/</protoSourceRoot>
              <includes>
                <include>hdds.proto</include>
                <include>ReconfigureProtocol.proto</include>
                <include>DiskBalancerProtocol.proto</include>
              </includes>
              <outputDirectory>target/generated-sources/java/proto3</outputDirectory>
=======
              <protocArtifact>com.google.protobuf:protoc:${protobuf.version}:exe:${os.detected.classifier}</protocArtifact>
              <excludes>
                <exclude>DatanodeClientProtocol.proto</exclude>
              </excludes>
              <outputDirectory>target/generated-sources/proto-java-for-protobuf-${protobuf.version}</outputDirectory>
>>>>>>> 0d1ceb35
              <clearOutputDirectory>false</clearOutputDirectory>
            </configuration>
          </execution>
        </executions>
      </plugin>
      <plugin>
        <groupId>org.apache.maven.plugins</groupId>
        <artifactId>maven-antrun-plugin</artifactId>
        <executions>
          <execution>
            <goals>
              <goal>run</goal>
            </goals>
            <phase>generate-sources</phase>
            <configuration>
              <target>
                <!-- use grpc, guava, protobuf from ratis-thirdparty -->
                <replace dir="target/generated-sources/proto-java-for-ratis" token="com.google.common" value="org.apache.ratis.thirdparty.com.google.common" />
                <replace dir="target/generated-sources/proto-java-for-ratis" token="com.google.protobuf" value="org.apache.ratis.thirdparty.com.google.protobuf" />
                <replace dir="target/generated-sources/proto-java-for-ratis" token="io.grpc" value="org.apache.ratis.thirdparty.io.grpc" />
              </target>
            </configuration>
          </execution>
        </executions>
      </plugin>
    </plugins>
  </build>
</project><|MERGE_RESOLUTION|>--- conflicted
+++ resolved
@@ -91,40 +91,11 @@
               <goal>test-compile</goal>
             </goals>
             <configuration>
-<<<<<<< HEAD
-              <protocArtifact>com.google.protobuf:protoc:${proto2.hadooprpc.protobuf.version}:exe:${os.detected.classifier}</protocArtifact>
-              <protoSourceRoot>${basedir}/src/main/proto/</protoSourceRoot>
-              <includes>
-                <include>hdds.proto</include>
-                <include>ReconfigureProtocol.proto</include>
-                <include>DiskBalancerProtocol.proto</include>
-              </includes>
-              <outputDirectory>target/generated-sources/java</outputDirectory>
-              <clearOutputDirectory>false</clearOutputDirectory>
-            </configuration>
-          </execution>
-          <execution>
-            <id>compile-protoc-3</id>
-            <goals>
-              <goal>compile</goal>
-              <goal>test-compile</goal>
-            </goals>
-            <configuration>
-              <protocArtifact>com.google.protobuf:protoc:${proto3.hadooprpc.protobuf.version}:exe:${os.detected.classifier}</protocArtifact>
-              <protoSourceRoot>${basedir}/src/main/proto/</protoSourceRoot>
-              <includes>
-                <include>hdds.proto</include>
-                <include>ReconfigureProtocol.proto</include>
-                <include>DiskBalancerProtocol.proto</include>
-              </includes>
-              <outputDirectory>target/generated-sources/java/proto3</outputDirectory>
-=======
               <protocArtifact>com.google.protobuf:protoc:${protobuf.version}:exe:${os.detected.classifier}</protocArtifact>
               <excludes>
                 <exclude>DatanodeClientProtocol.proto</exclude>
               </excludes>
               <outputDirectory>target/generated-sources/proto-java-for-protobuf-${protobuf.version}</outputDirectory>
->>>>>>> 0d1ceb35
               <clearOutputDirectory>false</clearOutputDirectory>
             </configuration>
           </execution>
