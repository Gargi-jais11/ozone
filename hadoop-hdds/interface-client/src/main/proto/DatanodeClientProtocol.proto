/**
 * Licensed to the Apache Software Foundation (ASF) under one
 * or more contributor license agreements.  See the NOTICE file
 * distributed with this work for additional information
 * regarding copyright ownership.  The ASF licenses this file
 * to you under the Apache License, Version 2.0 (the
 * "License"); you may not use this file except in compliance
 * with the License.  You may obtain a copy of the License at
 *
 *     http://www.apache.org/licenses/LICENSE-2.0
 *
 * Unless required by applicable law or agreed to in writing, software
 * distributed under the License is distributed on an "AS IS" BASIS,
 * WITHOUT WARRANTIES OR CONDITIONS OF ANY KIND, either express or implied.
 * See the License for the specific language governing permissions and
 * limitations under the License.
 */

/**
 * These .proto interfaces are private and Unstable.
 * Please see http://hadoop.apache.org/docs/stable/hadoop-project-dist/hadoop-common/InterfaceClassification.html
 * for what changes are allowed for a *Unstable* .proto interface.
 */

// This file contains protocol buffers that are used to transfer data
// to and from the datanode.
syntax = "proto2";
option java_package = "org.apache.hadoop.hdds.protocol.datanode.proto";
option java_outer_classname = "ContainerProtos";
option java_generate_equals_and_hash = true;
package hadoop.hdds.datanode;

/**
 * Commands that are used to manipulate the state of containers on a datanode.
 *
 * These commands allow us to work against the datanode - from
 * StorageContainer Manager as well as clients.
 *
 *  1. CreateContainer - This call is usually made by Storage Container
 *     manager, when we need to create a new container on a given datanode.
 *
 *  2. ReadContainer - Allows end user to stat a container. For example
 *     this allows us to return the metadata of a container.
 *
 *  3. UpdateContainer - Updates a container metadata.

 *  4. DeleteContainer - This call is made to delete a container.
 *
 *  5. ListContainer - Returns the list of containers on this
 *     datanode. This will be used by tests and tools.
 *
 *  6. PutBlock - Given a valid container, creates a block.
 *
 *  7. GetBlock - Allows user to read the metadata of a block.
 *
 *  8. DeleteBlock - Deletes a given block.
 *
 *  9. ListBlock - Returns a list of blocks that are present inside
 *      a given container.
 *
 *  10. ReadChunk - Allows us to read a chunk.
 *
 *  11. DeleteChunk - Delete an unused chunk.
 *
 *  12. WriteChunk - Allows us to write a chunk
 *
 *  13. ListChunk - Given a Container/Block returns the list of Chunks.
 *
 *  14. CompactChunk - Re-writes a chunk based on Offsets.
 *
 *  15. PutSmallFile - A single RPC that combines both putBlock and WriteChunk.
 *
 *  16. GetSmallFile - A single RPC that combines both getBlock and ReadChunk.
 *
 *  17. CloseContainer - Closes an open container and makes it immutable.
 *
 *  18. CopyContainer - Copies a container from a remote machine.
 *
 *  19. FinalizeBlock - Finalize block request from client.
 */

enum Type {
  CreateContainer = 1;
  ReadContainer = 2;
  UpdateContainer = 3;
  DeleteContainer = 4;
  ListContainer = 5;

  PutBlock = 6;
  GetBlock = 7;
  DeleteBlock = 8;
  ListBlock = 9;

  ReadChunk = 10;
  DeleteChunk = 11;
  WriteChunk = 12;
  ListChunk = 13;
  CompactChunk = 14;

  /** Combines Block and Chunk Operation into Single RPC. */
  PutSmallFile = 15;
  GetSmallFile = 16;
  CloseContainer = 17;
  GetCommittedBlockLength = 18;

  StreamInit = 19;
  StreamWrite = 20;
  FinalizeBlock = 21;
  Echo = 22;
  GetContainerChecksumInfo = 23;
}


enum Result {
  SUCCESS = 1;
  UNSUPPORTED_REQUEST = 2;
  MALFORMED_REQUEST = 3;
  CONTAINER_INTERNAL_ERROR = 4;
  INVALID_CONFIG = 5;
  INVALID_FILE_HASH_FOUND = 6;
  CONTAINER_EXISTS = 7;
  NO_SUCH_ALGORITHM = 8;
  CONTAINER_NOT_FOUND = 9;
  IO_EXCEPTION = 10;
  UNABLE_TO_READ_METADATA_DB = 11;
  NO_SUCH_BLOCK = 12;
  OVERWRITE_FLAG_REQUIRED = 13;
  UNABLE_TO_FIND_DATA_DIR = 14;
  INVALID_WRITE_SIZE = 15;
  CHECKSUM_MISMATCH = 16;
  UNABLE_TO_FIND_CHUNK = 17;
  PROTOC_DECODING_ERROR = 18;
  INVALID_ARGUMENT = 19;
  PUT_SMALL_FILE_ERROR = 20;
  GET_SMALL_FILE_ERROR = 21;
  CLOSED_CONTAINER_IO = 22;
  ERROR_IN_COMPACT_DB = 24;
  UNCLOSED_CONTAINER_IO = 25;
  DELETE_ON_OPEN_CONTAINER = 26;
  CLOSED_CONTAINER_RETRY = 27;
  INVALID_CONTAINER_STATE = 28;
  DISK_OUT_OF_SPACE = 29;
  CONTAINER_ALREADY_EXISTS = 30;
  CONTAINER_METADATA_ERROR = 31;
  CONTAINER_FILES_CREATE_ERROR = 32;
  CONTAINER_CHECKSUM_ERROR = 33;
  UNKNOWN_CONTAINER_TYPE = 34;
  BLOCK_NOT_COMMITTED = 35;
  CONTAINER_UNHEALTHY = 36;
  UNKNOWN_BCSID = 37;
  BCSID_MISMATCH = 38;
  CONTAINER_NOT_OPEN = 39;
  CONTAINER_MISSING = 40;
  BLOCK_TOKEN_VERIFICATION_FAILED = 41;
  ERROR_IN_DB_SYNC = 42;
  CHUNK_FILE_INCONSISTENCY = 43;
  DELETE_ON_NON_EMPTY_CONTAINER = 44;
  EXPORT_CONTAINER_METADATA_FAILED = 45;
  IMPORT_CONTAINER_METADATA_FAILED = 46;
  BLOCK_ALREADY_FINALIZED = 47;
  CONTAINER_ID_MISMATCH = 48;
  CONTAINER_DESCRIPTOR_MISSING = 49;
}

/**
 * Block ID that uniquely identify a block in Datanode.
 */
message DatanodeBlockID {
  required int64 containerID = 1;
  required int64 localID = 2;
  optional uint64 blockCommitSequenceId = 3 [default = 0];
  optional int32 replicaIndex = 4;

}

message KeyValue {
  required string key = 1;
  optional string value = 2;
}

message ContainerCommandRequestProto {
  required   Type cmdType = 1; // Type of the command

  // A string that identifies this command, we generate  Trace ID in Ozone
  // frontend and this allows us to trace that command all over ozone.
  optional   string traceID = 2;

  required   int64 containerID = 3;
  required   string datanodeUuid = 4;
  optional   string pipelineID = 5;

  // One of the following command is available when the corresponding
  // cmdType is set. At the protocol level we allow only
  // one command in each packet.
  // TODO : Upgrade to Protobuf 2.6 or later.
  optional   CreateContainerRequestProto createContainer = 6;
  optional   ReadContainerRequestProto readContainer = 7;
  optional   UpdateContainerRequestProto updateContainer = 8;
  optional   DeleteContainerRequestProto deleteContainer = 9;
  optional   ListContainerRequestProto listContainer = 10;
  optional   CloseContainerRequestProto closeContainer = 11;

  optional   PutBlockRequestProto putBlock = 12;
  optional   GetBlockRequestProto getBlock = 13;
  optional   DeleteBlockRequestProto deleteBlock = 14 [deprecated = true];
  optional   ListBlockRequestProto listBlock = 15;

  optional   ReadChunkRequestProto readChunk = 16;
  optional   WriteChunkRequestProto writeChunk = 17;
  optional   DeleteChunkRequestProto deleteChunk = 18 [deprecated = true];
  optional   ListChunkRequestProto listChunk = 19;

  optional   PutSmallFileRequestProto putSmallFile = 20;
  optional   GetSmallFileRequestProto getSmallFile = 21;
  optional   GetCommittedBlockLengthRequestProto getCommittedBlockLength = 22;

  optional   string encodedToken = 23;
  optional   uint32 version = 24;
  optional   FinalizeBlockRequestProto finalizeBlock = 25;
  optional   EchoRequestProto echo = 26;
  optional   GetContainerChecksumInfoRequestProto getContainerChecksumInfo = 27;
}

message ContainerCommandResponseProto {
  required   Type cmdType = 1;
  optional   string traceID = 2;

  required   Result result = 3;
  optional   string message = 4;

  optional   CreateContainerResponseProto createContainer = 5;
  optional   ReadContainerResponseProto readContainer = 6;
  optional   UpdateContainerResponseProto updateContainer = 7;
  optional   DeleteContainerResponseProto deleteContainer = 8;
  optional   ListContainerResponseProto listContainer = 9;
  optional   CloseContainerResponseProto closeContainer = 10;

  optional   PutBlockResponseProto putBlock = 11;
  optional   GetBlockResponseProto getBlock = 12;
  optional   DeleteBlockResponseProto deleteBlock = 13;
  optional   ListBlockResponseProto listBlock = 14;

  optional   WriteChunkResponseProto writeChunk = 15;
  optional   ReadChunkResponseProto readChunk = 16;
  optional   DeleteChunkResponseProto deleteChunk = 17;
  optional   ListChunkResponseProto listChunk = 18;

  optional   PutSmallFileResponseProto putSmallFile = 19;
  optional   GetSmallFileResponseProto getSmallFile = 20;
  optional   GetCommittedBlockLengthResponseProto getCommittedBlockLength = 21;
  optional   FinalizeBlockResponseProto finalizeBlock = 22;
  optional   EchoResponseProto echo = 23;
  optional   GetContainerChecksumInfoResponseProto getContainerChecksumInfo = 24;
}

message ContainerDataProto {
  enum State {
    OPEN = 1;
    CLOSING = 2;
    QUASI_CLOSED =3;
    CLOSED = 4;
    UNHEALTHY = 5;
    INVALID = 6;
    DELETED = 7;
    RECOVERING = 8;
  }
  required int64 containerID = 1;
  repeated KeyValue metadata = 2;
  optional string containerPath = 4;
  optional int64 bytesUsed = 6;
  optional int64 size = 7;
  optional int64 blockCount = 8;
  optional State state = 9 [default = OPEN];
  optional ContainerType containerType = 10 [default = KeyValueContainer];
}

message Container2BCSIDMapProto {
   // repeated Container2BCSIDMapEntryProto container2BCSID = 1;
    map <int64, int64> container2BCSID = 1;
}

enum ContainerType {
  KeyValueContainer = 1;
}


// Container Messages.
message CreateContainerRequestProto {
  repeated KeyValue metadata = 2;
  optional ContainerType containerType = 3 [default = KeyValueContainer];
  optional int32 replicaIndex = 4;
  optional ContainerDataProto.State state = 5;
}

message CreateContainerResponseProto {
}

message ReadContainerRequestProto {
}

message ReadContainerResponseProto {
  optional ContainerDataProto containerData = 1;
}

message UpdateContainerRequestProto {
  repeated KeyValue metadata = 2;
  optional bool forceUpdate = 3 [default = false];
}

message UpdateContainerResponseProto {
}

message DeleteContainerRequestProto {
  optional bool forceDelete = 2 [default = false];
}

message DeleteContainerResponseProto {
}

message ListContainerRequestProto {
  optional uint32 count = 2; // Max Results to return
}

message ListContainerResponseProto {
  repeated ContainerDataProto containerData = 1;
}

message CloseContainerRequestProto {
}

message CloseContainerResponseProto {
  optional string hash = 1;
  optional int64 containerID = 2;
}

message BlockData {
  required DatanodeBlockID blockID = 1;
  optional int64 flags = 2; // for future use.
  repeated KeyValue metadata = 3;
  repeated ChunkInfo chunks = 4;
  optional int64 size = 5;
}

// Block Messages.
message PutBlockRequestProto {
  required BlockData blockData = 1;
  optional bool eof = 2;
}

message PutBlockResponseProto {
  required GetCommittedBlockLengthResponseProto committedBlockLength = 1;
}

message FinalizeBlockRequestProto  {
  required DatanodeBlockID blockID = 1;
}

message FinalizeBlockResponseProto  {
  required BlockData blockData = 1;
}

message GetBlockRequestProto  {
  required DatanodeBlockID blockID = 1;
}

message GetBlockResponseProto  {
  required BlockData blockData = 1;
}


message DeleteBlockRequestProto {
  required DatanodeBlockID blockID = 1;
}

message GetCommittedBlockLengthRequestProto {
  required DatanodeBlockID blockID = 1;
}

message GetCommittedBlockLengthResponseProto {
  required DatanodeBlockID blockID = 1;
  required int64 blockLength = 2;
}

message DeleteBlockResponseProto {
}

message ListBlockRequestProto {
  optional int64 startLocalID = 2;
  required uint32 count = 3;

}

message ListBlockResponseProto {
  repeated BlockData blockData = 1;
}

message EchoRequestProto {
  optional bytes payload = 1;
  optional int32 payloadSizeResp = 2;
  optional int32 sleepTimeMs = 3;
  optional bool readOnly = 4;
}

message EchoResponseProto {
  optional bytes payload = 1;
}

message GetContainerChecksumInfoRequestProto {
  optional int64 containerID = 1;
}

message GetContainerChecksumInfoResponseProto {
  optional int64 containerID = 1;
  optional bytes containerChecksumInfo = 2;
}
// Chunk Operations

message ChunkInfo {
  required string chunkName = 1;
  required uint64 offset = 2;
  required uint64 len = 3;
  repeated KeyValue metadata = 4;
  required ChecksumData checksumData =5;
  optional bytes stripeChecksum = 6;
}

message ChunkInfoList {
    repeated ChunkInfo chunks = 1;
}

message ChecksumData {
  required ChecksumType type = 1;
  required uint32 bytesPerChecksum = 2;
  repeated bytes checksums = 3;
}

enum ChecksumType {
    NONE = 1;
    CRC32 = 2;
    CRC32C = 3;
    SHA256 = 4;
    MD5 = 5;
}

message WriteChunkRequestProto  {
  required DatanodeBlockID blockID = 1;
  optional ChunkInfo chunkData = 2;
  optional bytes data = 3;
  optional PutBlockRequestProto block = 4;
}

message WriteChunkResponseProto {
  optional GetCommittedBlockLengthResponseProto committedBlockLength = 1;
}

enum ReadChunkVersion {
  V0 = 0; // Response data is sent in a single ByteBuffer
  V1 = 1; // Response data is split into multiple buffers
}

message ReadChunkRequestProto  {
  required DatanodeBlockID blockID = 1;
  required ChunkInfo chunkData = 2;
  optional ReadChunkVersion readChunkVersion = 3;
}

message ReadChunkResponseProto {
  required DatanodeBlockID blockID = 1;
  required ChunkInfo chunkData = 2;
  // Chunk data should be returned in one of the two for
  oneof responseData {
    bytes data = 3; // Chunk data is returned as single buffer for V0
    DataBuffers dataBuffers = 4; // Chunk data is returned as a list of buffers
  }
}

message DataBuffers {
  repeated bytes buffers = 1;
}

message DeleteChunkRequestProto {
  required DatanodeBlockID blockID = 1;
  required ChunkInfo chunkData = 2;
}

message DeleteChunkResponseProto {
}

message ListChunkRequestProto {
  required DatanodeBlockID blockID = 1;
  required string prevChunkName = 2;
  required uint32 count = 3;
}

message ListChunkResponseProto {
  repeated ChunkInfo chunkData = 1;
}

/** For small file access combines write chunk and putBlock into a single
RPC */

message PutSmallFileRequestProto {
  required PutBlockRequestProto block = 1;
  required ChunkInfo chunkInfo = 2;
  required bytes data = 3;
}


message PutSmallFileResponseProto {
  required GetCommittedBlockLengthResponseProto committedBlockLength = 1;
}

message GetSmallFileRequestProto {
  required GetBlockRequestProto block = 1;
  optional ReadChunkVersion readChunkVersion = 2;
}

message GetSmallFileResponseProto {
  required ReadChunkResponseProto data = 1;
}

enum CopyContainerCompressProto {
  NO_COMPRESSION = 1;
  GZIP = 2;
  LZ4 = 3;
  SNAPPY = 4;
  ZSTD = 5;
}

message CopyContainerRequestProto {
  required int64 containerID = 1;
  required uint64 readOffset = 2;
  optional uint64 len = 3;
  optional uint32 version = 4;
  optional CopyContainerCompressProto compression = 5;
}

message CopyContainerResponseProto {
  required int64 containerID = 1;
  required uint64 readOffset = 2;
  required uint64 len = 3;
  required bool eof = 4;
  required bytes data = 5;
  optional int64 checksum = 6;
}

message SendContainerRequest {
  required int64 containerID = 1;
  required uint64 offset = 2;
  required bytes data = 3;
  optional int64 checksum = 4;
  optional CopyContainerCompressProto compression = 5;
}

message SendContainerResponse {
}

// Each chunk contains multiple checksums. This message aggregates them into one checksum for the whole chunk.
message ChunkMerkleTree {
  optional int64 offset = 1;
  optional int64 length = 2;
  optional int64 dataChecksum = 3;
  optional bool checksumMatches = 4;
}

message BlockMerkleTree {
  optional int64 blockID = 1;
  optional int64 dataChecksum = 2;
  repeated ChunkMerkleTree chunkMerkleTree = 3;
}

message ContainerMerkleTree {
  optional int64 dataChecksum = 1;
  repeated BlockMerkleTree blockMerkleTree = 2;
}

message ContainerChecksumInfo {
  optional int64 containerID = 1;
  optional ContainerMerkleTree containerMerkleTree = 2;
  repeated BlockMerkleTree deletedBlocks = 3;
}

service XceiverClientProtocolService {
  // A client-to-datanode RPC to send container commands
  rpc send(stream ContainerCommandRequestProto) returns
    (stream ContainerCommandResponseProto) {};

}

service IntraDatanodeProtocolService {
  // An intradatanode service to copy the raw container data between nodes
  rpc download (CopyContainerRequestProto) returns (stream CopyContainerResponseProto);
  rpc upload (stream SendContainerRequest) returns (SendContainerResponse);
}

message ContainerCreateInfo {
    required ContainerDataProto.State state = 1;
<<<<<<< HEAD
=======
    optional int32 replicaIndex = 2 [default = -1];
>>>>>>> c6c4279f
}<|MERGE_RESOLUTION|>--- conflicted
+++ resolved
@@ -595,8 +595,5 @@
 
 message ContainerCreateInfo {
     required ContainerDataProto.State state = 1;
-<<<<<<< HEAD
-=======
     optional int32 replicaIndex = 2 [default = -1];
->>>>>>> c6c4279f
 }