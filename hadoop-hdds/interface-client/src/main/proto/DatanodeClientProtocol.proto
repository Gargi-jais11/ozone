/**
 * Licensed to the Apache Software Foundation (ASF) under one
 * or more contributor license agreements.  See the NOTICE file
 * distributed with this work for additional information
 * regarding copyright ownership.  The ASF licenses this file
 * to you under the Apache License, Version 2.0 (the
 * "License"); you may not use this file except in compliance
 * with the License.  You may obtain a copy of the License at
 *
 *     http://www.apache.org/licenses/LICENSE-2.0
 *
 * Unless required by applicable law or agreed to in writing, software
 * distributed under the License is distributed on an "AS IS" BASIS,
 * WITHOUT WARRANTIES OR CONDITIONS OF ANY KIND, either express or implied.
 * See the License for the specific language governing permissions and
 * limitations under the License.
 */

/**
 * These .proto interfaces are private and Unstable.
 * Please see http://hadoop.apache.org/docs/stable/hadoop-project-dist/hadoop-common/InterfaceClassification.html
 * for what changes are allowed for a *Unstable* .proto interface.
 */

// This file contains protocol buffers that are used to transfer data
// to and from the datanode.
syntax = "proto2";
option java_package = "org.apache.hadoop.hdds.protocol.datanode.proto";
option java_outer_classname = "ContainerProtos";
option java_generate_equals_and_hash = true;
package hadoop.hdds.datanode;

/**
 * Commands that are used to manipulate the state of containers on a datanode.
 *
 * These commands allow us to work against the datanode - from
 * StorageContainer Manager as well as clients.
 *
 *  1. CreateContainer - This call is usually made by Storage Container
 *     manager, when we need to create a new container on a given datanode.
 *
 *  2. ReadContainer - Allows end user to stat a container. For example
 *     this allows us to return the metadata of a container.
 *
 *  3. UpdateContainer - Updates a container metadata.

 *  4. DeleteContainer - This call is made to delete a container.
 *
 *  5. ListContainer - Returns the list of containers on this
 *     datanode. This will be used by tests and tools.
 *
 *  6. PutBlock - Given a valid container, creates a block.
 *
 *  7. GetBlock - Allows user to read the metadata of a block.
 *
 *  8. DeleteBlock - Deletes a given block.
 *
 *  9. ListBlock - Returns a list of blocks that are present inside
 *      a given container.
 *
 *  10. ReadChunk - Allows us to read a chunk.
 *
 *  11. DeleteChunk - Delete an unused chunk.
 *
 *  12. WriteChunk - Allows us to write a chunk
 *
 *  13. ListChunk - Given a Container/Block returns the list of Chunks.
 *
 *  14. CompactChunk - Re-writes a chunk based on Offsets.
 *
 *  15. PutSmallFile - A single RPC that combines both putBlock and WriteChunk.
 *
 *  16. GetSmallFile - A single RPC that combines both getBlock and ReadChunk.
 *
 *  17. CloseContainer - Closes an open container and makes it immutable.
 *
 *  18. CopyContainer - Copies a container from a remote machine.
 *
 *  19. FinalizeBlock - Finalize block request from client.
 */

enum Type {
  CreateContainer = 1;
  ReadContainer = 2;
  UpdateContainer = 3;
  DeleteContainer = 4;
  ListContainer = 5;

  PutBlock = 6;
  GetBlock = 7;
  DeleteBlock = 8;
  ListBlock = 9;

  ReadChunk = 10;
  DeleteChunk = 11;
  WriteChunk = 12;
  ListChunk = 13;
  CompactChunk = 14;

  /** Combines Block and Chunk Operation into Single RPC. */
  PutSmallFile = 15;
  GetSmallFile = 16;
  CloseContainer = 17;
  GetCommittedBlockLength = 18;

  StreamInit = 19;
  StreamWrite = 20;
  FinalizeBlock = 21;
  Echo = 22;
  GetContainerChecksumInfo = 23;
}


enum Result {
  SUCCESS = 1;
  UNSUPPORTED_REQUEST = 2;
  MALFORMED_REQUEST = 3;
  CONTAINER_INTERNAL_ERROR = 4;
  INVALID_CONFIG = 5;
  INVALID_FILE_HASH_FOUND = 6;
  CONTAINER_EXISTS = 7;
  NO_SUCH_ALGORITHM = 8;
  CONTAINER_NOT_FOUND = 9;
  IO_EXCEPTION = 10;
  UNABLE_TO_READ_METADATA_DB = 11;
  NO_SUCH_BLOCK = 12;
  OVERWRITE_FLAG_REQUIRED = 13;
  UNABLE_TO_FIND_DATA_DIR = 14;
  INVALID_WRITE_SIZE = 15;
  CHECKSUM_MISMATCH = 16;
  UNABLE_TO_FIND_CHUNK = 17;
  PROTOC_DECODING_ERROR = 18;
  INVALID_ARGUMENT = 19;
  PUT_SMALL_FILE_ERROR = 20;
  GET_SMALL_FILE_ERROR = 21;
  CLOSED_CONTAINER_IO = 22;
  ERROR_IN_COMPACT_DB = 24;
  UNCLOSED_CONTAINER_IO = 25;
  DELETE_ON_OPEN_CONTAINER = 26;
  CLOSED_CONTAINER_RETRY = 27;
  INVALID_CONTAINER_STATE = 28;
  DISK_OUT_OF_SPACE = 29;
  CONTAINER_ALREADY_EXISTS = 30;
  CONTAINER_METADATA_ERROR = 31;
  CONTAINER_FILES_CREATE_ERROR = 32;
  CONTAINER_CHECKSUM_ERROR = 33;
  UNKNOWN_CONTAINER_TYPE = 34;
  BLOCK_NOT_COMMITTED = 35;
  CONTAINER_UNHEALTHY = 36;
  UNKNOWN_BCSID = 37;
  BCSID_MISMATCH = 38;
  CONTAINER_NOT_OPEN = 39;
  CONTAINER_MISSING = 40;
  BLOCK_TOKEN_VERIFICATION_FAILED = 41;
  ERROR_IN_DB_SYNC = 42;
  CHUNK_FILE_INCONSISTENCY = 43;
  DELETE_ON_NON_EMPTY_CONTAINER = 44;
  EXPORT_CONTAINER_METADATA_FAILED = 45;
  IMPORT_CONTAINER_METADATA_FAILED = 46;
  BLOCK_ALREADY_FINALIZED = 47;
<<<<<<< HEAD
  CONTAINER_DESCRIPTOR_MISSING = 48;
=======
  CONTAINER_ID_MISMATCH = 48;
>>>>>>> 05c7e62f
}

/**
 * Block ID that uniquely identify a block in Datanode.
 */
message DatanodeBlockID {
  required int64 containerID = 1;
  required int64 localID = 2;
  optional uint64 blockCommitSequenceId = 3 [default = 0];
  optional int32 replicaIndex = 4;

}

message KeyValue {
  required string key = 1;
  optional string value = 2;
}

message ContainerCommandRequestProto {
  required   Type cmdType = 1; // Type of the command

  // A string that identifies this command, we generate  Trace ID in Ozone
  // frontend and this allows us to trace that command all over ozone.
  optional   string traceID = 2;

  required   int64 containerID = 3;
  required   string datanodeUuid = 4;
  optional   string pipelineID = 5;

  // One of the following command is available when the corresponding
  // cmdType is set. At the protocol level we allow only
  // one command in each packet.
  // TODO : Upgrade to Protobuf 2.6 or later.
  optional   CreateContainerRequestProto createContainer = 6;
  optional   ReadContainerRequestProto readContainer = 7;
  optional   UpdateContainerRequestProto updateContainer = 8;
  optional   DeleteContainerRequestProto deleteContainer = 9;
  optional   ListContainerRequestProto listContainer = 10;
  optional   CloseContainerRequestProto closeContainer = 11;

  optional   PutBlockRequestProto putBlock = 12;
  optional   GetBlockRequestProto getBlock = 13;
  optional   DeleteBlockRequestProto deleteBlock = 14 [deprecated = true];
  optional   ListBlockRequestProto listBlock = 15;

  optional   ReadChunkRequestProto readChunk = 16;
  optional   WriteChunkRequestProto writeChunk = 17;
  optional   DeleteChunkRequestProto deleteChunk = 18 [deprecated = true];
  optional   ListChunkRequestProto listChunk = 19;

  optional   PutSmallFileRequestProto putSmallFile = 20;
  optional   GetSmallFileRequestProto getSmallFile = 21;
  optional   GetCommittedBlockLengthRequestProto getCommittedBlockLength = 22;

  optional   string encodedToken = 23;
  optional   uint32 version = 24;
  optional   FinalizeBlockRequestProto finalizeBlock = 25;
  optional   EchoRequestProto echo = 26;
  optional   GetContainerChecksumInfoRequestProto getContainerChecksumInfo = 27;
}

message ContainerCommandResponseProto {
  required   Type cmdType = 1;
  optional   string traceID = 2;

  required   Result result = 3;
  optional   string message = 4;

  optional   CreateContainerResponseProto createContainer = 5;
  optional   ReadContainerResponseProto readContainer = 6;
  optional   UpdateContainerResponseProto updateContainer = 7;
  optional   DeleteContainerResponseProto deleteContainer = 8;
  optional   ListContainerResponseProto listContainer = 9;
  optional   CloseContainerResponseProto closeContainer = 10;

  optional   PutBlockResponseProto putBlock = 11;
  optional   GetBlockResponseProto getBlock = 12;
  optional   DeleteBlockResponseProto deleteBlock = 13;
  optional   ListBlockResponseProto listBlock = 14;

  optional   WriteChunkResponseProto writeChunk = 15;
  optional   ReadChunkResponseProto readChunk = 16;
  optional   DeleteChunkResponseProto deleteChunk = 17;
  optional   ListChunkResponseProto listChunk = 18;

  optional   PutSmallFileResponseProto putSmallFile = 19;
  optional   GetSmallFileResponseProto getSmallFile = 20;
  optional   GetCommittedBlockLengthResponseProto getCommittedBlockLength = 21;
  optional   FinalizeBlockResponseProto finalizeBlock = 22;
  optional   EchoResponseProto echo = 23;
  optional   GetContainerChecksumInfoResponseProto getContainerChecksumInfo = 24;
}

message ContainerDataProto {
  enum State {
    OPEN = 1;
    CLOSING = 2;
    QUASI_CLOSED =3;
    CLOSED = 4;
    UNHEALTHY = 5;
    INVALID = 6;
    DELETED = 7;
    RECOVERING = 8;
  }
  required int64 containerID = 1;
  repeated KeyValue metadata = 2;
  optional string containerPath = 4;
  optional int64 bytesUsed = 6;
  optional int64 size = 7;
  optional int64 blockCount = 8;
  optional State state = 9 [default = OPEN];
  optional ContainerType containerType = 10 [default = KeyValueContainer];
}

message Container2BCSIDMapProto {
   // repeated Container2BCSIDMapEntryProto container2BCSID = 1;
    map <int64, int64> container2BCSID = 1;
}

enum ContainerType {
  KeyValueContainer = 1;
}


// Container Messages.
message CreateContainerRequestProto {
  repeated KeyValue metadata = 2;
  optional ContainerType containerType = 3 [default = KeyValueContainer];
  optional int32 replicaIndex = 4;
  optional ContainerDataProto.State state = 5;
}

message CreateContainerResponseProto {
}

message ReadContainerRequestProto {
}

message ReadContainerResponseProto {
  optional ContainerDataProto containerData = 1;
}

message UpdateContainerRequestProto {
  repeated KeyValue metadata = 2;
  optional bool forceUpdate = 3 [default = false];
}

message UpdateContainerResponseProto {
}

message DeleteContainerRequestProto {
  optional bool forceDelete = 2 [default = false];
}

message DeleteContainerResponseProto {
}

message ListContainerRequestProto {
  optional uint32 count = 2; // Max Results to return
}

message ListContainerResponseProto {
  repeated ContainerDataProto containerData = 1;
}

message CloseContainerRequestProto {
}

message CloseContainerResponseProto {
  optional string hash = 1;
  optional int64 containerID = 2;
}

message BlockData {
  required DatanodeBlockID blockID = 1;
  optional int64 flags = 2; // for future use.
  repeated KeyValue metadata = 3;
  repeated ChunkInfo chunks = 4;
  optional int64 size = 5;
}

// Block Messages.
message PutBlockRequestProto {
  required BlockData blockData = 1;
  optional bool eof = 2;
}

message PutBlockResponseProto {
  required GetCommittedBlockLengthResponseProto committedBlockLength = 1;
}

message FinalizeBlockRequestProto  {
  required DatanodeBlockID blockID = 1;
}

message FinalizeBlockResponseProto  {
  required BlockData blockData = 1;
}

message GetBlockRequestProto  {
  required DatanodeBlockID blockID = 1;
}

message GetBlockResponseProto  {
  required BlockData blockData = 1;
}


message DeleteBlockRequestProto {
  required DatanodeBlockID blockID = 1;
}

message GetCommittedBlockLengthRequestProto {
  required DatanodeBlockID blockID = 1;
}

message GetCommittedBlockLengthResponseProto {
  required DatanodeBlockID blockID = 1;
  required int64 blockLength = 2;
}

message DeleteBlockResponseProto {
}

message ListBlockRequestProto {
  optional int64 startLocalID = 2;
  required uint32 count = 3;

}

message ListBlockResponseProto {
  repeated BlockData blockData = 1;
}

message EchoRequestProto {
  optional bytes payload = 1;
  optional int32 payloadSizeResp = 2;
  optional int32 sleepTimeMs = 3;
  optional bool readOnly = 4;
}

message EchoResponseProto {
  optional bytes payload = 1;
}

message GetContainerChecksumInfoRequestProto {
  optional int64 containerID = 1;
}

message GetContainerChecksumInfoResponseProto {
  optional int64 containerID = 1;
  optional bytes containerChecksumInfo = 2;
}
// Chunk Operations

message ChunkInfo {
  required string chunkName = 1;
  required uint64 offset = 2;
  required uint64 len = 3;
  repeated KeyValue metadata = 4;
  required ChecksumData checksumData =5;
  optional bytes stripeChecksum = 6;
}

message ChunkInfoList {
    repeated ChunkInfo chunks = 1;
}

message ChecksumData {
  required ChecksumType type = 1;
  required uint32 bytesPerChecksum = 2;
  repeated bytes checksums = 3;
}

enum ChecksumType {
    NONE = 1;
    CRC32 = 2;
    CRC32C = 3;
    SHA256 = 4;
    MD5 = 5;
}

message WriteChunkRequestProto  {
  required DatanodeBlockID blockID = 1;
  optional ChunkInfo chunkData = 2;
  optional bytes data = 3;
  optional PutBlockRequestProto block = 4;
}

message WriteChunkResponseProto {
  optional GetCommittedBlockLengthResponseProto committedBlockLength = 1;
}

enum ReadChunkVersion {
  V0 = 0; // Response data is sent in a single ByteBuffer
  V1 = 1; // Response data is split into multiple buffers
}

message ReadChunkRequestProto  {
  required DatanodeBlockID blockID = 1;
  required ChunkInfo chunkData = 2;
  optional ReadChunkVersion readChunkVersion = 3;
}

message ReadChunkResponseProto {
  required DatanodeBlockID blockID = 1;
  required ChunkInfo chunkData = 2;
  // Chunk data should be returned in one of the two for
  oneof responseData {
    bytes data = 3; // Chunk data is returned as single buffer for V0
    DataBuffers dataBuffers = 4; // Chunk data is returned as a list of buffers
  }
}

message DataBuffers {
  repeated bytes buffers = 1;
}

message DeleteChunkRequestProto {
  required DatanodeBlockID blockID = 1;
  required ChunkInfo chunkData = 2;
}

message DeleteChunkResponseProto {
}

message ListChunkRequestProto {
  required DatanodeBlockID blockID = 1;
  required string prevChunkName = 2;
  required uint32 count = 3;
}

message ListChunkResponseProto {
  repeated ChunkInfo chunkData = 1;
}

/** For small file access combines write chunk and putBlock into a single
RPC */

message PutSmallFileRequestProto {
  required PutBlockRequestProto block = 1;
  required ChunkInfo chunkInfo = 2;
  required bytes data = 3;
}


message PutSmallFileResponseProto {
  required GetCommittedBlockLengthResponseProto committedBlockLength = 1;
}

message GetSmallFileRequestProto {
  required GetBlockRequestProto block = 1;
  optional ReadChunkVersion readChunkVersion = 2;
}

message GetSmallFileResponseProto {
  required ReadChunkResponseProto data = 1;
}

enum CopyContainerCompressProto {
  NO_COMPRESSION = 1;
  GZIP = 2;
  LZ4 = 3;
  SNAPPY = 4;
  ZSTD = 5;
}

message CopyContainerRequestProto {
  required int64 containerID = 1;
  required uint64 readOffset = 2;
  optional uint64 len = 3;
  optional uint32 version = 4;
  optional CopyContainerCompressProto compression = 5;
}

message CopyContainerResponseProto {
  required int64 containerID = 1;
  required uint64 readOffset = 2;
  required uint64 len = 3;
  required bool eof = 4;
  required bytes data = 5;
  optional int64 checksum = 6;
}

message SendContainerRequest {
  required int64 containerID = 1;
  required uint64 offset = 2;
  required bytes data = 3;
  optional int64 checksum = 4;
  optional CopyContainerCompressProto compression = 5;
}

message SendContainerResponse {
}

// Each chunk contains multiple checksums. This message aggregates them into one checksum for the whole chunk.
message ChunkMerkleTree {
  optional int64 offset = 1;
  optional int64 length = 2;
  optional int64 dataChecksum = 3;
  optional bool checksumMatches = 4;
}

message BlockMerkleTree {
  optional int64 blockID = 1;
  optional int64 dataChecksum = 2;
  repeated ChunkMerkleTree chunkMerkleTree = 3;
}

message ContainerMerkleTree {
  optional int64 dataChecksum = 1;
  repeated BlockMerkleTree blockMerkleTree = 2;
}

message ContainerChecksumInfo {
  optional int64 containerID = 1;
  optional ContainerMerkleTree containerMerkleTree = 2;
  repeated BlockMerkleTree deletedBlocks = 3;
}

service XceiverClientProtocolService {
  // A client-to-datanode RPC to send container commands
  rpc send(stream ContainerCommandRequestProto) returns
    (stream ContainerCommandResponseProto) {};

}

service IntraDatanodeProtocolService {
  // An intradatanode service to copy the raw container data between nodes
  rpc download (CopyContainerRequestProto) returns (stream CopyContainerResponseProto);
  rpc upload (stream SendContainerRequest) returns (SendContainerResponse);
}<|MERGE_RESOLUTION|>--- conflicted
+++ resolved
@@ -158,11 +158,8 @@
   EXPORT_CONTAINER_METADATA_FAILED = 45;
   IMPORT_CONTAINER_METADATA_FAILED = 46;
   BLOCK_ALREADY_FINALIZED = 47;
-<<<<<<< HEAD
-  CONTAINER_DESCRIPTOR_MISSING = 48;
-=======
   CONTAINER_ID_MISMATCH = 48;
->>>>>>> 05c7e62f
+  CONTAINER_DESCRIPTOR_MISSING = 49;
 }
 
 /**
