/*
 * Licensed to the Apache Software Foundation (ASF) under one or more
 * contributor license agreements. See the NOTICE file distributed with
 * this work for additional information regarding copyright ownership.
 * The ASF licenses this file to You under the Apache License, Version 2.0
 * (the "License"); you may not use this file except in compliance with
 * the License. You may obtain a copy of the License at
 *
 *      http://www.apache.org/licenses/LICENSE-2.0
 *
 * Unless required by applicable law or agreed to in writing, software
 * distributed under the License is distributed on an "AS IS" BASIS,
 * WITHOUT WARRANTIES OR CONDITIONS OF ANY KIND, either express or implied.
 * See the License for the specific language governing permissions and
 * limitations under the License.
 */

package org.apache.hadoop.ozone.s3.awssdk.v2;

import static org.apache.hadoop.ozone.OzoneConsts.MB;
import static org.apache.hadoop.ozone.s3.awssdk.S3SDKTestUtils.calculateDigest;
import static org.apache.hadoop.ozone.s3.awssdk.S3SDKTestUtils.createFile;
import static org.assertj.core.api.Assertions.assertThat;
import static org.junit.jupiter.api.Assertions.assertDoesNotThrow;
import static org.junit.jupiter.api.Assertions.assertEquals;
import static org.junit.jupiter.api.Assertions.assertFalse;
import static org.junit.jupiter.api.Assertions.assertThrows;
import static org.junit.jupiter.api.Assertions.assertTrue;
import static software.amazon.awssdk.core.sync.RequestBody.fromString;

import java.io.ByteArrayInputStream;
import java.io.ByteArrayOutputStream;
import java.io.File;
import java.io.IOException;
import java.io.InputStream;
import java.io.RandomAccessFile;
import java.net.HttpURLConnection;
import java.net.URL;
import java.nio.ByteBuffer;
import java.nio.charset.StandardCharsets;
import java.nio.file.Files;
import java.nio.file.Path;
import java.time.Duration;
import java.util.ArrayList;
import java.util.Arrays;
import java.util.Collections;
import java.util.HashMap;
import java.util.List;
import java.util.Locale;
import java.util.Map;
import java.util.stream.Collectors;
import javax.xml.bind.DatatypeConverter;
import org.apache.commons.io.IOUtils;
import org.apache.commons.lang3.RandomStringUtils;
import org.apache.hadoop.hdds.client.ReplicationConfig;
import org.apache.hadoop.hdds.client.ReplicationFactor;
import org.apache.hadoop.hdds.client.ReplicationType;
import org.apache.hadoop.hdds.conf.OzoneConfiguration;
import org.apache.hadoop.hdds.protocol.StorageType;
import org.apache.hadoop.ozone.MiniOzoneCluster;
import org.apache.hadoop.ozone.OzoneConsts;
import org.apache.hadoop.ozone.client.BucketArgs;
import org.apache.hadoop.ozone.client.ObjectStore;
import org.apache.hadoop.ozone.client.OzoneBucket;
import org.apache.hadoop.ozone.client.OzoneClient;
import org.apache.hadoop.ozone.client.OzoneVolume;
import org.apache.hadoop.ozone.client.io.OzoneOutputStream;
import org.apache.hadoop.ozone.s3.MultiS3GatewayService;
import org.apache.hadoop.ozone.s3.S3ClientFactory;
<<<<<<< HEAD
=======
import org.apache.hadoop.ozone.s3.awssdk.S3SDKTestUtils;
>>>>>>> c6c4279f
import org.apache.hadoop.ozone.s3.endpoint.S3Owner;
import org.apache.hadoop.security.UserGroupInformation;
import org.apache.ozone.test.OzoneTestBase;
import org.junit.jupiter.api.AfterAll;
import org.junit.jupiter.api.BeforeAll;
import org.junit.jupiter.api.MethodOrderer;
import org.junit.jupiter.api.Nested;
import org.junit.jupiter.api.Test;
import org.junit.jupiter.api.TestInstance;
import org.junit.jupiter.api.TestMethodOrder;
import org.junit.jupiter.api.function.Executable;
import org.junit.jupiter.api.io.TempDir;
import software.amazon.awssdk.core.ResponseBytes;
import software.amazon.awssdk.core.ResponseInputStream;
import software.amazon.awssdk.core.sync.RequestBody;
import software.amazon.awssdk.http.HttpExecuteRequest;
import software.amazon.awssdk.http.HttpExecuteResponse;
import software.amazon.awssdk.http.SdkHttpClient;
import software.amazon.awssdk.http.SdkHttpMethod;
import software.amazon.awssdk.http.SdkHttpRequest;
import software.amazon.awssdk.http.apache.ApacheHttpClient;
import software.amazon.awssdk.services.s3.S3AsyncClient;
import software.amazon.awssdk.services.s3.S3Client;
import software.amazon.awssdk.services.s3.S3Configuration;
import software.amazon.awssdk.services.s3.model.AbortMultipartUploadRequest;
import software.amazon.awssdk.services.s3.model.CompleteMultipartUploadRequest;
import software.amazon.awssdk.services.s3.model.CompleteMultipartUploadResponse;
import software.amazon.awssdk.services.s3.model.CompletedMultipartUpload;
import software.amazon.awssdk.services.s3.model.CompletedPart;
import software.amazon.awssdk.services.s3.model.CopyObjectRequest;
import software.amazon.awssdk.services.s3.model.CopyObjectResponse;
import software.amazon.awssdk.services.s3.model.CreateMultipartUploadRequest;
import software.amazon.awssdk.services.s3.model.CreateMultipartUploadResponse;
import software.amazon.awssdk.services.s3.model.Delete;
import software.amazon.awssdk.services.s3.model.DeleteBucketRequest;
import software.amazon.awssdk.services.s3.model.DeleteObjectRequest;
import software.amazon.awssdk.services.s3.model.DeleteObjectTaggingRequest;
import software.amazon.awssdk.services.s3.model.DeleteObjectsRequest;
import software.amazon.awssdk.services.s3.model.GetBucketAclRequest;
import software.amazon.awssdk.services.s3.model.GetObjectRequest;
import software.amazon.awssdk.services.s3.model.GetObjectResponse;
import software.amazon.awssdk.services.s3.model.GetObjectTaggingRequest;
import software.amazon.awssdk.services.s3.model.HeadBucketRequest;
import software.amazon.awssdk.services.s3.model.HeadObjectRequest;
import software.amazon.awssdk.services.s3.model.HeadObjectResponse;
import software.amazon.awssdk.services.s3.model.ListBucketsResponse;
import software.amazon.awssdk.services.s3.model.ListMultipartUploadsRequest;
import software.amazon.awssdk.services.s3.model.ListObjectsRequest;
import software.amazon.awssdk.services.s3.model.ListObjectsResponse;
import software.amazon.awssdk.services.s3.model.ListObjectsV2Request;
import software.amazon.awssdk.services.s3.model.ListObjectsV2Response;
import software.amazon.awssdk.services.s3.model.ListPartsRequest;
import software.amazon.awssdk.services.s3.model.NoSuchKeyException;
import software.amazon.awssdk.services.s3.model.ObjectIdentifier;
import software.amazon.awssdk.services.s3.model.PutBucketAclRequest;
import software.amazon.awssdk.services.s3.model.PutObjectRequest;
import software.amazon.awssdk.services.s3.model.PutObjectResponse;
import software.amazon.awssdk.services.s3.model.PutObjectTaggingRequest;
import software.amazon.awssdk.services.s3.model.S3Exception;
import software.amazon.awssdk.services.s3.model.S3Object;
import software.amazon.awssdk.services.s3.model.Tag;
import software.amazon.awssdk.services.s3.model.Tagging;
import software.amazon.awssdk.services.s3.model.UploadPartCopyRequest;
import software.amazon.awssdk.services.s3.model.UploadPartRequest;
import software.amazon.awssdk.services.s3.model.UploadPartResponse;
import software.amazon.awssdk.services.s3.presigner.S3Presigner;
import software.amazon.awssdk.services.s3.presigner.model.CompleteMultipartUploadPresignRequest;
import software.amazon.awssdk.services.s3.presigner.model.CreateMultipartUploadPresignRequest;
import software.amazon.awssdk.services.s3.presigner.model.DeleteObjectPresignRequest;
import software.amazon.awssdk.services.s3.presigner.model.GetObjectPresignRequest;
import software.amazon.awssdk.services.s3.presigner.model.HeadBucketPresignRequest;
import software.amazon.awssdk.services.s3.presigner.model.HeadObjectPresignRequest;
<<<<<<< HEAD
import software.amazon.awssdk.services.s3.presigner.model.PresignedGetObjectRequest;
import software.amazon.awssdk.services.s3.presigner.model.PresignedHeadBucketRequest;
import software.amazon.awssdk.services.s3.presigner.model.PresignedHeadObjectRequest;
=======
import software.amazon.awssdk.services.s3.presigner.model.PresignedCompleteMultipartUploadRequest;
import software.amazon.awssdk.services.s3.presigner.model.PresignedCreateMultipartUploadRequest;
import software.amazon.awssdk.services.s3.presigner.model.PresignedDeleteObjectRequest;
import software.amazon.awssdk.services.s3.presigner.model.PresignedGetObjectRequest;
import software.amazon.awssdk.services.s3.presigner.model.PresignedHeadBucketRequest;
import software.amazon.awssdk.services.s3.presigner.model.PresignedHeadObjectRequest;
import software.amazon.awssdk.services.s3.presigner.model.PresignedPutObjectRequest;
import software.amazon.awssdk.services.s3.presigner.model.PresignedUploadPartRequest;
import software.amazon.awssdk.services.s3.presigner.model.PutObjectPresignRequest;
import software.amazon.awssdk.services.s3.presigner.model.UploadPartPresignRequest;
>>>>>>> c6c4279f
import software.amazon.awssdk.transfer.s3.S3TransferManager;
import software.amazon.awssdk.transfer.s3.model.DownloadFileRequest;
import software.amazon.awssdk.transfer.s3.model.FileDownload;
import software.amazon.awssdk.transfer.s3.model.ResumableFileDownload;
import software.amazon.awssdk.utils.IoUtils;

/**
 * This is an abstract class to test the AWS Java S3 SDK operations.
 * This class should be extended for OM standalone and OM HA (Ratis) cluster setup.
 *
 * The test scenarios are adapted from
 * - https://github.com/awsdocs/aws-doc-sdk-examples/tree/main/javav2/example_code/s3/src/main/java/com/example/s3
 * - https://github.com/ceph/s3-tests
 *
 * TODO: Add tests to different types of S3 client (Async client, CRT-based client)
 *  See:
 *   - https://docs.aws.amazon.com/sdk-for-java/latest/developer-guide/examples-s3.html
 *   - https://docs.aws.amazon.com/sdk-for-java/latest/developer-guide/asynchronous.html
 *   - https://docs.aws.amazon.com/sdk-for-java/latest/developer-guide/crt-based-s3-client.html
 */
@TestMethodOrder(MethodOrderer.MethodName.class)
public abstract class AbstractS3SDKV2Tests extends OzoneTestBase {

  private static MiniOzoneCluster cluster = null;
  private static S3Client s3Client = null;
  private static S3AsyncClient s3AsyncClient = null;

  /**
   * Create a MiniOzoneCluster with S3G enabled for testing.
   * @param conf Configurations to start the cluster
   * @throws Exception exception thrown when waiting for the cluster to be ready.
   */
  static void startCluster(OzoneConfiguration conf) throws Exception {
    MultiS3GatewayService s3g = new MultiS3GatewayService(5);
    cluster = MiniOzoneCluster.newBuilder(conf)
        .addService(s3g)
        .setNumDatanodes(5)
        .build();
    cluster.waitForClusterToBeReady();

    S3ClientFactory s3Factory = new S3ClientFactory(s3g.getConf());
    s3Client = s3Factory.createS3ClientV2();
    s3AsyncClient = s3Factory.createS3AsyncClientV2();
  }

  /**
   * Shutdown the MiniOzoneCluster.
   */
  static void shutdownCluster() throws IOException {
    if (s3Client != null) {
      s3Client.close();
    }
    if (cluster != null) {
      cluster.shutdown();
    }
  }

  @Test
  public void listBuckets() throws Exception {
    final String bucketName = getBucketName();
    final String expectedOwner = UserGroupInformation.getCurrentUser().getUserName();

    s3Client.createBucket(b -> b.bucket(bucketName));

    ListBucketsResponse syncResponse = s3Client.listBuckets();
    assertEquals(1, syncResponse.buckets().size());
    assertEquals(bucketName, syncResponse.buckets().get(0).name());
    assertEquals(expectedOwner, syncResponse.owner().displayName());
    assertEquals(S3Owner.DEFAULT_S3OWNER_ID, syncResponse.owner().id());
  }

  @Test
  public void testPutObject() {
    final String bucketName = getBucketName();
    final String keyName = getKeyName();
    final String content = "bar";
    s3Client.createBucket(b -> b.bucket(bucketName));

    PutObjectResponse putObjectResponse = s3Client.putObject(b -> b
            .bucket(bucketName)
            .key(keyName),
        RequestBody.fromString(content));

    assertEquals("\"37b51d194a7513e45b56f6524f2d51f2\"", putObjectResponse.eTag());

    ResponseBytes<GetObjectResponse> objectBytes = s3Client.getObjectAsBytes(
        b -> b.bucket(bucketName).key(keyName)
    );
    GetObjectResponse getObjectResponse = objectBytes.response();

    assertEquals(content, objectBytes.asUtf8String());
    assertEquals("\"37b51d194a7513e45b56f6524f2d51f2\"", getObjectResponse.eTag());
  }

  @Test
  public void testListObjectsMany() throws Exception {
    testListObjectsMany(false);
  }

  @Test
  public void testListObjectsManyV2() throws Exception {
    testListObjectsMany(true);
  }

  private void testListObjectsMany(boolean isListV2) throws Exception {
    final String bucketName = getBucketName();
    s3Client.createBucket(b -> b.bucket(bucketName));
    final List<String> keyNames = Arrays.asList(
        getKeyName("1"),
        getKeyName("2"),
        getKeyName("3")
    );
    final List<String> keyNamesWithoutETag = Arrays.asList(
        getKeyName("4"),
        getKeyName("5")
    );
    final Map<String, String> keyToEtag = new HashMap<>();
    for (String keyName: keyNames) {
      PutObjectResponse putObjectResponse = s3Client.putObject(b -> b
          .bucket(bucketName)
          .key(keyName),
          RequestBody.fromString(RandomStringUtils.secure().nextAlphanumeric(5)));
      keyToEtag.put(keyName, putObjectResponse.eTag());
    }
    try (OzoneClient ozoneClient = cluster.newClient()) {
      ObjectStore store = ozoneClient.getObjectStore();

      OzoneVolume volume = store.getS3Volume();
      OzoneBucket bucket = volume.getBucket(bucketName);

      for (String keyNameWithoutETag : keyNamesWithoutETag) {
        byte[] valueBytes = RandomStringUtils.secure().nextAlphanumeric(5).getBytes(StandardCharsets.UTF_8);
        try (OzoneOutputStream out = bucket.createKey(keyNameWithoutETag,
            valueBytes.length,
            ReplicationConfig.fromTypeAndFactor(ReplicationType.RATIS, ReplicationFactor.ONE),
            Collections.emptyMap())) {
          out.write(valueBytes);
        }
      }
    }

    List<S3Object> s3Objects;
    String continuationToken;
    if (isListV2) {
      ListObjectsV2Request listObjectsRequest = ListObjectsV2Request.builder()
          .bucket(bucketName)
          .maxKeys(2)
          .build();
      ListObjectsV2Response listObjectsResponse = s3Client.listObjectsV2(listObjectsRequest);
      s3Objects = listObjectsResponse.contents();
      assertEquals(bucketName, listObjectsResponse.name());
      assertTrue(listObjectsResponse.isTruncated());
      continuationToken = listObjectsResponse.nextContinuationToken();
    } else {
      ListObjectsRequest listObjectsRequest = ListObjectsRequest.builder()
          .bucket(bucketName)
          .maxKeys(2)
          .build();
      ListObjectsResponse listObjectsResponse = s3Client.listObjects(listObjectsRequest);
      s3Objects = listObjectsResponse.contents();
      assertEquals(bucketName, listObjectsResponse.name());
      assertTrue(listObjectsResponse.isTruncated());
      continuationToken = listObjectsResponse.nextMarker();
    }
    assertThat(s3Objects).hasSize(2);
    assertEquals(s3Objects.stream()
        .map(S3Object::key).collect(Collectors.toList()),
        keyNames.subList(0, 2));
    for (S3Object s3Object : s3Objects) {
      assertEquals(keyToEtag.get(s3Object.key()), s3Object.eTag());
    }

    // Include both keys with and without ETag
    if (isListV2) {
      ListObjectsV2Request listObjectsRequest = ListObjectsV2Request.builder()
          .bucket(bucketName)
          .maxKeys(5)
          .continuationToken(continuationToken)
          .build();
      ListObjectsV2Response listObjectsResponse = s3Client.listObjectsV2(listObjectsRequest);
      s3Objects = listObjectsResponse.contents();
      assertEquals(bucketName, listObjectsResponse.name());
      assertFalse(listObjectsResponse.isTruncated());
    } else {
      ListObjectsRequest listObjectsRequest = ListObjectsRequest.builder()
          .bucket(bucketName)
          .maxKeys(5)
          .marker(continuationToken)
          .build();
      ListObjectsResponse listObjectsResponse = s3Client.listObjects(listObjectsRequest);
      s3Objects = listObjectsResponse.contents();
      assertEquals(bucketName, listObjectsResponse.name());
      assertFalse(listObjectsResponse.isTruncated());
    }

    assertThat(s3Objects).hasSize(3);
    assertEquals(keyNames.get(2), s3Objects.get(0).key());
    assertEquals(keyNamesWithoutETag.get(0), s3Objects.get(1).key());
    assertEquals(keyNamesWithoutETag.get(1), s3Objects.get(2).key());
    for (S3Object s3Object : s3Objects) {
      assertEquals(keyToEtag.get(s3Object.key()), s3Object.eTag());
    }
  }

  @Test
  public void testCopyObject() {
    final String sourceBucketName = getBucketName("source");
    final String destBucketName = getBucketName("dest");
    final String sourceKey = getKeyName("source");
    final String destKey = getKeyName("dest");
    final String content = "bar";
    s3Client.createBucket(b -> b.bucket(sourceBucketName));
    s3Client.createBucket(b -> b.bucket(destBucketName));

    PutObjectResponse putObjectResponse = s3Client.putObject(b -> b
            .bucket(sourceBucketName)
            .key(sourceKey),
        RequestBody.fromString(content));

    assertEquals("\"37b51d194a7513e45b56f6524f2d51f2\"", putObjectResponse.eTag());

    CopyObjectRequest copyReq = CopyObjectRequest.builder()
        .sourceBucket(sourceBucketName)
        .sourceKey(sourceKey)
        .destinationBucket(destBucketName)
        .destinationKey(destKey)
        .build();

    CopyObjectResponse copyObjectResponse = s3Client.copyObject(copyReq);
    assertEquals("\"37b51d194a7513e45b56f6524f2d51f2\"", copyObjectResponse.copyObjectResult().eTag());
  }

  @Test
  public void testLowLevelMultipartUpload(@TempDir Path tempDir) throws Exception {
    final String bucketName = getBucketName();
    final String keyName = getKeyName();
    final Map<String, String> userMetadata = new HashMap<>();
    userMetadata.put("key1", "value1");
    userMetadata.put("key2", "value2");

    List<Tag> tags = Arrays.asList(
        Tag.builder().key("tag1").value("value1").build(),
        Tag.builder().key("tag2").value("value2").build()
    );

    s3Client.createBucket(b -> b.bucket(bucketName));

    File multipartUploadFile = Files.createFile(tempDir.resolve("multipartupload.txt")).toFile();

    createFile(multipartUploadFile, (int) (25 * MB));

    multipartUpload(bucketName, keyName, multipartUploadFile, (int) (5 * MB), userMetadata, tags);

    ResponseBytes<GetObjectResponse> objectBytes = s3Client.getObjectAsBytes(
        b -> b.bucket(bucketName).key(keyName)
    );

    GetObjectResponse getObjectResponse = objectBytes.response();

    assertEquals(tags.size(), getObjectResponse.tagCount());

    HeadObjectResponse headObjectResponse = s3Client.headObject(b -> b.bucket(bucketName).key(keyName));
    assertTrue(headObjectResponse.hasMetadata());
    assertEquals(userMetadata, headObjectResponse.metadata());
  }

  @Test
  public void testResumableDownloadWithEtagMismatch() throws Exception {
    // Arrange
    final String bucketName = getBucketName("resumable");
    final String keyName = getKeyName("resumable");
    final String fileContent = "This is a test file for resumable download.";
    s3Client.createBucket(b -> b.bucket(bucketName));
    s3Client.putObject(b -> b.bucket(bucketName).key(keyName), RequestBody.fromString(fileContent));

    // Prepare a temp file for download
    Path downloadPath = Files.createTempFile("downloaded", ".txt");

    // Set up S3TransferManager
    try (S3TransferManager transferManager =
             S3TransferManager.builder().s3Client(s3AsyncClient).build()) {

      // First download
      DownloadFileRequest downloadRequest = DownloadFileRequest.builder()
          .getObjectRequest(b -> b.bucket(bucketName).key(keyName))
          .destination(downloadPath)
          .build();
      FileDownload download = transferManager.downloadFile(downloadRequest);
      ResumableFileDownload resumableFileDownload = download.pause();

      // Simulate etag mismatch by modifying the file in S3
      final String newContent = "This is new content to cause etag mismatch.";
      s3Client.putObject(b -> b.bucket(bucketName).key(keyName), RequestBody.fromString(newContent));

      // Resume download
      FileDownload resumedDownload = transferManager.resumeDownloadFile(resumableFileDownload);
      resumedDownload.completionFuture().get();

      String downloadedContent = new String(Files.readAllBytes(downloadPath), StandardCharsets.UTF_8);
      assertEquals(newContent, downloadedContent);

      File downloadFile = downloadPath.toFile();
      assertTrue(downloadFile.delete());
    }
  }

  @Nested
  @TestInstance(TestInstance.Lifecycle.PER_CLASS)
  class PresignedUrlTests {
    private static final String CONTENT = "bar";
    private static final String BUCKET_NAME = "presigned-url-bucket";
    private final SdkHttpClient sdkHttpClient = ApacheHttpClient.create();
    // The URL will expire in 10 minutes.
    private final Duration duration = Duration.ofMinutes(10);
    private S3Presigner presigner;

    @BeforeAll
    public void setup() {
      s3Client.createBucket(b -> b.bucket(BUCKET_NAME));
      presigner = S3Presigner.builder()
          // TODO: Find a way to retrieve the path style configuration from S3Client instead
          .serviceConfiguration(S3Configuration.builder().pathStyleAccessEnabled(true).build())
          .endpointOverride(s3Client.serviceClientConfiguration().endpointOverride().get())
          .region(s3Client.serviceClientConfiguration().region())
          .credentialsProvider(s3Client.serviceClientConfiguration().credentialsProvider()).build();
    }

    @AfterAll
    public void tearDown() {
      presigner.close();
      sdkHttpClient.close();
    }

    @Test
    public void testPresignedUrlGet() throws Exception {
      final String keyName = getKeyName();

      s3Client.putObject(b -> b
              .bucket(BUCKET_NAME)
              .key(keyName),
          RequestBody.fromString(CONTENT));

      GetObjectRequest objectRequest = GetObjectRequest.builder().bucket(BUCKET_NAME).key(keyName).build();

      GetObjectPresignRequest presignRequest = GetObjectPresignRequest.builder()
          .signatureDuration(duration)
          .getObjectRequest(objectRequest)
          .build();

      PresignedGetObjectRequest presignedRequest = presigner.presignGetObject(presignRequest);

      // Download the object using HttpUrlConnection (since v1.1)
      // Capture the response body to a byte array.
      URL presignedUrl = presignedRequest.url();
      HttpURLConnection connection = S3SDKTestUtils.openHttpURLConnection(presignedUrl, "GET", null, null);
      // Download the result of executing the request.
      try (InputStream s3is = connection.getInputStream();
           ByteArrayOutputStream bos = new ByteArrayOutputStream(CONTENT.getBytes(StandardCharsets.UTF_8).length)) {
        IoUtils.copy(s3is, bos);
        assertEquals(CONTENT, bos.toString("UTF-8"));
      } finally {
        connection.disconnect();
      }

      // Use the AWS SDK for Java SdkHttpClient class to do the download
      SdkHttpRequest request = SdkHttpRequest.builder().method(SdkHttpMethod.GET).uri(presignedUrl.toURI()).build();

      HttpExecuteRequest executeRequest = HttpExecuteRequest.builder().request(request).build();

      try (ByteArrayOutputStream bos = new ByteArrayOutputStream(CONTENT.getBytes(StandardCharsets.UTF_8).length)) {
        HttpExecuteResponse response = sdkHttpClient.prepareRequest(executeRequest).call();
        assertTrue(response.responseBody().isPresent(),
            () -> "The presigned url download request " + "should have a response body");
        response.responseBody().ifPresent(abortableInputStream -> {
          try {
            IoUtils.copy(abortableInputStream, bos);
          } catch (IOException e) {
            throw new RuntimeException(e);
          }
        });
        assertEquals(CONTENT, bos.toString("UTF-8"));
      }
    }

    @Test
    public void testPresignedUrlHead() throws Exception {
      final String keyName = getKeyName();

      s3Client.putObject(b -> b.bucket(BUCKET_NAME).key(keyName), RequestBody.fromString(CONTENT));

      HeadObjectRequest objectRequest = HeadObjectRequest.builder().bucket(BUCKET_NAME).key(keyName).build();

      HeadObjectPresignRequest presignRequest = HeadObjectPresignRequest.builder()
          .signatureDuration(duration)
          .headObjectRequest(objectRequest)
          .build();

      PresignedHeadObjectRequest presignedRequest = presigner.presignHeadObject(presignRequest);

      URL presignedUrl = presignedRequest.url();
      HttpURLConnection connection = null;
      try {
        connection = S3SDKTestUtils.openHttpURLConnection(presignedUrl, "HEAD", null, null);
        int responseCode = connection.getResponseCode();
        assertEquals(200, responseCode, "HeadObject presigned URL should return 200 OK");
      } finally {
        if (connection != null) {
          connection.disconnect();
        }
      }

      // Use the AWS SDK for Java SdkHttpClient class to test the HEAD request
      SdkHttpRequest request = SdkHttpRequest.builder().method(SdkHttpMethod.HEAD).uri(presignedUrl.toURI()).build();

      HttpExecuteRequest executeRequest = HttpExecuteRequest.builder().request(request).build();

      HttpExecuteResponse response = sdkHttpClient.prepareRequest(executeRequest).call();
      assertEquals(200, response.httpResponse().statusCode(),
          "HeadObject presigned URL should return 200 OK via SdkHttpClient");

      // Test HeadBucket presigned URL
      HeadBucketRequest bucketRequest = HeadBucketRequest.builder().bucket(BUCKET_NAME).build();

      HeadBucketPresignRequest headBucketPresignRequest = HeadBucketPresignRequest.builder()
          .signatureDuration(duration)
          .headBucketRequest(bucketRequest)
          .build();

      PresignedHeadBucketRequest presignedBucketRequest = presigner.presignHeadBucket(headBucketPresignRequest);

      URL presignedBucketUrl = presignedBucketRequest.url();
      HttpURLConnection bucketConnection = null;
      try {
        bucketConnection = S3SDKTestUtils.openHttpURLConnection(presignedBucketUrl, "HEAD", null, null);
        int bucketResponseCode = bucketConnection.getResponseCode();
        assertEquals(200, bucketResponseCode, "HeadBucket presigned URL should return 200 OK");
      } finally {
        if (bucketConnection != null) {
          bucketConnection.disconnect();
        }
      }

      // Use the AWS SDK for Java SdkHttpClient class to test the HEAD request for bucket
      SdkHttpRequest bucketSdkRequest = SdkHttpRequest.builder()
          .method(SdkHttpMethod.HEAD)
          .uri(presignedBucketUrl.toURI())
          .build();
      HttpExecuteRequest bucketExecuteRequest = HttpExecuteRequest.builder().request(bucketSdkRequest).build();

      HttpExecuteResponse bucketResponse = sdkHttpClient.prepareRequest(bucketExecuteRequest).call();
      assertEquals(200, bucketResponse.httpResponse().statusCode(),
          "HeadBucket presigned URL should return 200 OK via SdkHttpClient");
    }

    @Test
    public void testPresignedUrlPut() throws Exception {
      final String keyName = getKeyName();

      PutObjectRequest objectRequest = PutObjectRequest.builder().bucket(BUCKET_NAME).key(keyName).build();

      PutObjectPresignRequest presignRequest = PutObjectPresignRequest.builder()
          .signatureDuration(duration)
          .putObjectRequest(objectRequest)
          .build();

      PresignedPutObjectRequest presignedRequest = presigner.presignPutObject(presignRequest);

      // use http url connection
      HttpURLConnection connection = null;
      String actualContent;
      try {
        connection = S3SDKTestUtils.openHttpURLConnection(presignedRequest.url(), "PUT",
            presignedRequest.signedHeaders(), CONTENT.getBytes(StandardCharsets.UTF_8));
        int responseCode = connection.getResponseCode();
        assertEquals(200, responseCode, "PutObject presigned URL should return 200 OK");
      } finally {
        if (connection != null) {
          connection.disconnect();
        }
      }
      //verify the object was uploaded
      ResponseInputStream<GetObjectResponse> object1 = s3Client.getObject(b1 -> b1.bucket(BUCKET_NAME).key(keyName));
      actualContent = IoUtils.toUtf8String(object1);
      assertEquals(CONTENT, actualContent);

      // Use the AWS SDK for Java SdkHttpClient class to test the PUT request
      SdkHttpRequest request = SdkHttpRequest.builder()
          .method(SdkHttpMethod.PUT)
          .uri(presignedRequest.url().toURI())
          .build();

      byte[] bytes = CONTENT.getBytes(StandardCharsets.UTF_8);
      HttpExecuteRequest executeRequest = HttpExecuteRequest.builder()
          .request(request)
          .contentStreamProvider(() -> new ByteArrayInputStream(bytes))
          .build();

      HttpExecuteResponse response = sdkHttpClient.prepareRequest(executeRequest).call();
      assertEquals(200, response.httpResponse().statusCode(),
          "PutObject presigned URL should return 200 OK via SdkHttpClient");

      //verify the object was uploaded
      ResponseInputStream<GetObjectResponse> object = s3Client.getObject(b -> b.bucket(BUCKET_NAME).key(keyName));
      actualContent = IoUtils.toUtf8String(object);
      assertEquals(CONTENT, actualContent);
    }

    @Test
    public void testPresignedUrlMultipartUpload(@TempDir Path tempDir) throws Exception {
      final String keyName = getKeyName();
      final Map<String, String> userMetadata = new HashMap<>();
      userMetadata.put("key1", "value1");
      userMetadata.put("key2", "value2");

      List<Tag> tags = Arrays.asList(Tag.builder().key("tag1").value("value1").build(),
          Tag.builder().key("tag2").value("value2").build());

      File multipartUploadFile = Files.createFile(tempDir.resolve("multipartupload.txt")).toFile();
      createFile(multipartUploadFile, (int) (10 * MB));

      // generate create MPU presigned URL
      CreateMultipartUploadRequest createRequest = CreateMultipartUploadRequest.builder()
          .bucket(BUCKET_NAME)
          .key(keyName)
          .metadata(userMetadata)
          .tagging(Tagging.builder().tagSet(tags).build())
          .build();

      CreateMultipartUploadPresignRequest createMPUPresignRequest = CreateMultipartUploadPresignRequest.builder()
          .signatureDuration(duration)
          .createMultipartUploadRequest(createRequest)
          .build();

      PresignedCreateMultipartUploadRequest presignCreateMultipartUpload =
          presigner.presignCreateMultipartUpload(createMPUPresignRequest);

      mpuWithHttpURLConnection(presignCreateMultipartUpload, multipartUploadFile, keyName, userMetadata, tags);
      mpuWithSdkHttpClient(presignCreateMultipartUpload, multipartUploadFile, keyName, userMetadata, tags);
    }

    private void mpuWithHttpURLConnection(PresignedCreateMultipartUploadRequest presignCreateMultipartUpload,
                                          File multipartUploadFile, String keyName, Map<String, String> userMetadata,
                                          List<Tag> tags) throws IOException {
      // create MPU using presigned URL
      String uploadId;
      HttpURLConnection createMPUConnection = null;
      try {
        createMPUConnection = S3SDKTestUtils.openHttpURLConnection(presignCreateMultipartUpload.url(), "POST",
            presignCreateMultipartUpload.signedHeaders(), null);
        int createMultiPartUploadConnectionResponseCode = createMPUConnection.getResponseCode();
        assertEquals(200, createMultiPartUploadConnectionResponseCode,
            "CreateMultipartUploadPresignRequest should return 200 OK");

        try (InputStream is = createMPUConnection.getInputStream()) {
          String responseXml = IOUtils.toString(is, StandardCharsets.UTF_8);
          uploadId = S3SDKTestUtils.extractUploadId(responseXml);
        }
      } finally {
        if (createMPUConnection != null) {
          createMPUConnection.disconnect();
        }
      }

      // Upload parts using presigned URL
      List<CompletedPart> completedParts = uploadPartWithHttpURLConnection(multipartUploadFile, keyName, uploadId);

      // complete MPU using presigned URL
      CompleteMultipartUploadRequest completeRequest = CompleteMultipartUploadRequest.builder()
          .bucket(BUCKET_NAME)
          .key(keyName)
          .uploadId(uploadId)
          .multipartUpload(CompletedMultipartUpload.builder().parts(completedParts).build())
          .build();
      CompleteMultipartUploadPresignRequest completeMPUPresignRequest = CompleteMultipartUploadPresignRequest.builder()
          .signatureDuration(duration)
          .completeMultipartUploadRequest(completeRequest)
          .build();

      PresignedCompleteMultipartUploadRequest presignedCompleteMultipartUploadRequest =
          presigner.presignCompleteMultipartUpload(completeMPUPresignRequest);

      completeMPUWithHttpUrlConnection(presignedCompleteMultipartUploadRequest, completedParts);

      // verify upload result
      HeadObjectResponse headObjectResponse = s3Client.headObject(b -> b.bucket(BUCKET_NAME).key(keyName));
      assertTrue(headObjectResponse.hasMetadata());
      assertEquals(userMetadata, headObjectResponse.metadata());

      ResponseInputStream<GetObjectResponse> object = s3Client.getObject(b -> b.bucket(BUCKET_NAME).key(keyName));
      assertEquals(tags.size(), object.response().tagCount());
      String actualContent = IoUtils.toUtf8String(object);
      String originalContent = new String(Files.readAllBytes(multipartUploadFile.toPath()), StandardCharsets.UTF_8);
      assertEquals(originalContent, actualContent, "Uploaded file content should match original file content");
    }

    private List<CompletedPart> uploadPartWithHttpURLConnection(File multipartUploadFile, String keyName,
                                                                String uploadId) throws IOException {
      List<CompletedPart> completedParts = new ArrayList<>();
      int partNumber = 1;
      ByteBuffer bb = ByteBuffer.allocate((int) (5 * MB));

      try (RandomAccessFile file = new RandomAccessFile(multipartUploadFile, "r")) {
        long fileSize = file.length();
        long position = 0;

        while (position < fileSize) {
          file.seek(position);
          long read = file.getChannel().read(bb);

          bb.flip();

          // First create an UploadPartRequest
          UploadPartRequest request = UploadPartRequest.builder()
              .bucket(BUCKET_NAME)
              .key(keyName)
              .uploadId(uploadId)
              .partNumber(partNumber)
              .contentLength((long) bb.remaining())
              .build();

          // Generate presigned URL for each part
          UploadPartPresignRequest presignRequest = UploadPartPresignRequest.builder()
              .signatureDuration(duration)
              .uploadPartRequest(request)
              .build();

          PresignedUploadPartRequest presignedRequest = presigner.presignUploadPart(presignRequest);

          // use presigned URL to upload the part
          HttpURLConnection connection = null;
          try {
            byte[] body = new byte[bb.remaining()];
            bb.get(body);
            connection = S3SDKTestUtils.openHttpURLConnection(presignedRequest.url(), "PUT",
                presignedRequest.signedHeaders(), body);

            int responseCode = connection.getResponseCode();
            assertEquals(200, responseCode, String.format("Upload part %d should return 200 OK", partNumber));

            String etag = connection.getHeaderField("ETag");
            CompletedPart part = CompletedPart.builder().partNumber(partNumber).eTag(etag).build();
            completedParts.add(part);
          } finally {
            if (connection != null) {
              connection.disconnect();
            }
          }

          bb.clear();
          position += read;
          partNumber++;
        }
      }
      return completedParts;
    }

    private void completeMPUWithHttpUrlConnection(PresignedCompleteMultipartUploadRequest request,
                                                  List<CompletedPart> completedParts) throws IOException {
      HttpURLConnection connection = null;
      try {
        String xmlPayload = buildCompleteMultipartUploadXml(completedParts);
        byte[] payloadBytes = xmlPayload.getBytes(StandardCharsets.UTF_8);
        connection = S3SDKTestUtils.openHttpURLConnection(request.url(), "POST", request.signedHeaders(), payloadBytes);

        int responseCode = connection.getResponseCode();
        assertEquals(200, responseCode, "CompleteMultipartUploadPresignRequest should return 200 OK");
      } finally {
        if (connection != null) {
          connection.disconnect();
        }
      }
    }

    private void mpuWithSdkHttpClient(PresignedCreateMultipartUploadRequest presignCreateMultipartUpload,
                                      File multipartUploadFile, String keyName, Map<String, String> userMetadata,
                                      List<Tag> tags) throws Exception {
      // create MPU using presigned URL
      String uploadId = createMPUWithSdkHttpClient(presignCreateMultipartUpload);

      // Upload parts using presigned URL
      List<CompletedPart> completedParts = uploadPartWithSdkHttpClient(multipartUploadFile, keyName, uploadId);

      // complete MPU using presigned URL
      completeMPUWithSdkHttpClient(keyName, uploadId, completedParts);

      // verify upload result
      HeadObjectResponse headObjectResponse = s3Client.headObject(b -> b.bucket(BUCKET_NAME).key(keyName));
      assertTrue(headObjectResponse.hasMetadata());
      assertEquals(userMetadata, headObjectResponse.metadata());

      ResponseInputStream<GetObjectResponse> object = s3Client.getObject(b -> b.bucket(BUCKET_NAME).key(keyName));
      assertEquals(tags.size(), object.response().tagCount());
      String actualContent = IoUtils.toUtf8String(object);
      String originalContent = new String(Files.readAllBytes(multipartUploadFile.toPath()), StandardCharsets.UTF_8);
      assertEquals(originalContent, actualContent, "Uploaded file content should match original file content");
    }

    private void completeMPUWithSdkHttpClient(String keyName, String uploadId, List<CompletedPart> completedParts)
        throws Exception {
      CompleteMultipartUploadRequest request = CompleteMultipartUploadRequest.builder()
          .bucket(BUCKET_NAME)
          .key(keyName)
          .uploadId(uploadId)
          .multipartUpload(CompletedMultipartUpload.builder().parts(completedParts).build())
          .build();

      CompleteMultipartUploadPresignRequest presignRequest = CompleteMultipartUploadPresignRequest.builder()
          .signatureDuration(duration)
          .completeMultipartUploadRequest(request)
          .build();

      PresignedCompleteMultipartUploadRequest presignedCompleteMultipartUploadRequest =
          presigner.presignCompleteMultipartUpload(presignRequest);

      String xmlPayload = buildCompleteMultipartUploadXml(completedParts);
      byte[] payloadBytes = xmlPayload.getBytes(StandardCharsets.UTF_8);

      SdkHttpRequest sdkHttpRequest = SdkHttpRequest.builder()
          .method(SdkHttpMethod.POST)
          .uri(presignedCompleteMultipartUploadRequest.url().toURI())
          .build();

      HttpExecuteRequest httpExecuteRequest = HttpExecuteRequest.builder()
          .request(sdkHttpRequest)
          .contentStreamProvider(() -> new ByteArrayInputStream(payloadBytes))
          .build();

      HttpExecuteResponse response = sdkHttpClient.prepareRequest(httpExecuteRequest).call();
      assertEquals(200, response.httpResponse().statusCode(),
          "CompleteMultipartUploadPresignRequest should return 200 OK");
    }

    private List<CompletedPart> uploadPartWithSdkHttpClient(File multipartUploadFile, String keyName, String uploadId)
        throws Exception {
      List<CompletedPart> completedParts = new ArrayList<>();
      int partNumber = 1;
      ByteBuffer bb = ByteBuffer.allocate((int) (5 * MB));

      try (RandomAccessFile file = new RandomAccessFile(multipartUploadFile, "r")) {
        long fileSize = file.length();
        long position = 0;

        while (position < fileSize) {
          file.seek(position);
          long read = file.getChannel().read(bb);

          bb.flip();

          // Generate presigned URL for each part
          UploadPartRequest request = UploadPartRequest.builder()
              .bucket(BUCKET_NAME)
              .key(keyName)
              .uploadId(uploadId)
              .partNumber(partNumber)
              .contentLength((long) bb.remaining())
              .build();

          UploadPartPresignRequest presignRequest = UploadPartPresignRequest.builder()
              .signatureDuration(duration)
              .uploadPartRequest(request)
              .build();

          PresignedUploadPartRequest presignedRequest = presigner.presignUploadPart(presignRequest);

          // upload each part using presigned URL
          SdkHttpRequest uploadPartSdkRequest = SdkHttpRequest.builder()
              .method(SdkHttpMethod.PUT)
              .uri(presignedRequest.url().toURI())
              .build();

          byte[] bytes = new byte[bb.remaining()];
          bb.get(bytes);

          HttpExecuteRequest executeRequest = HttpExecuteRequest.builder()
              .request(uploadPartSdkRequest)
              .contentStreamProvider(() -> new ByteArrayInputStream(bytes))
              .build();

          HttpExecuteResponse response = sdkHttpClient.prepareRequest(executeRequest).call();

          String etag = response.httpResponse().firstMatchingHeader("ETag")
              .orElseThrow(() -> new RuntimeException("ETag missing in response"));

          CompletedPart part = CompletedPart.builder().partNumber(partNumber).eTag(etag).build();
          completedParts.add(part);

          bb.clear();
          position += read;
          partNumber++;
        }
      }
      return completedParts;
    }

    private String createMPUWithSdkHttpClient(PresignedCreateMultipartUploadRequest request) throws Exception {
      String uploadId;
      SdkHttpRequest sdkHttpRequest = SdkHttpRequest.builder()
          .method(SdkHttpMethod.POST)
          .uri(request.url().toURI())
          .headers(request.signedHeaders())
          .build();

      HttpExecuteRequest httpExecuteRequest = HttpExecuteRequest.builder()
          .request(sdkHttpRequest)
          .build();

      HttpExecuteResponse response = sdkHttpClient.prepareRequest(httpExecuteRequest).call();
      try (InputStream is = response.responseBody().get()) {
        String responseXml = IOUtils.toString(is, StandardCharsets.UTF_8);
        uploadId = S3SDKTestUtils.extractUploadId(responseXml);
      }
      return uploadId;
    }

    private String buildCompleteMultipartUploadXml(List<CompletedPart> parts) {
      StringBuilder xml = new StringBuilder();
      xml.append("<CompleteMultipartUpload>\n");
      for (CompletedPart part : parts) {
        xml.append("  <Part>\n");
        xml.append("    <PartNumber>").append(part.partNumber()).append("</PartNumber>\n");
        xml.append("    <ETag>").append(part.eTag()).append("</ETag>\n");
        xml.append("  </Part>\n");
      }
      xml.append("</CompleteMultipartUpload>");
      return xml.toString();
    }

    @Test
    public void testPresignedUrlDelete() throws Exception {
      final String keyName = getKeyName();

      s3Client.putObject(b -> b.bucket(BUCKET_NAME).key(keyName), RequestBody.fromString(CONTENT));

      DeleteObjectRequest objectRequest = DeleteObjectRequest.builder().bucket(BUCKET_NAME).key(keyName).build();

      DeleteObjectPresignRequest presignRequest = DeleteObjectPresignRequest.builder()
          .signatureDuration(Duration.ofMinutes(10))
          .deleteObjectRequest(objectRequest)
          .build();

      PresignedDeleteObjectRequest presignedRequest = presigner.presignDeleteObject(presignRequest);

      // use http url connection
      HttpURLConnection connection = null;
      try {
        connection = S3SDKTestUtils.openHttpURLConnection(presignedRequest.url(), "DELETE", null, null);
        int responseCode = connection.getResponseCode();
        assertEquals(204, responseCode, "DeleteObject presigned URL should return 204 No Content");

        //verify the object was deleted
        assertThrows(NoSuchKeyException.class, () -> s3Client.getObject(b -> b.bucket(BUCKET_NAME).key(keyName)));
      } finally {
        if (connection != null) {
          connection.disconnect();
        }
      }

      // use SdkHttpClient
      s3Client.putObject(b -> b.bucket(BUCKET_NAME).key(keyName), RequestBody.fromString(CONTENT));

      SdkHttpRequest request = SdkHttpRequest.builder()
          .method(SdkHttpMethod.DELETE)
          .uri(presignedRequest.url().toURI())
          .build();

      HttpExecuteRequest executeRequest = HttpExecuteRequest.builder().request(request).build();

      HttpExecuteResponse response = sdkHttpClient.prepareRequest(executeRequest).call();
      assertEquals(204, response.httpResponse().statusCode(),
          "DeleteObject presigned URL should return 204 No Content via SdkHttpClient");

      //verify the object was deleted
      assertThrows(NoSuchKeyException.class, () -> s3Client.getObject(b -> b.bucket(BUCKET_NAME).key(keyName)));
    }
  }

  @Test
  public void testPresignedUrlHead() throws Exception {
    final String bucketName = getBucketName();
    final String keyName = getKeyName();
    final String content = "bar";
    s3Client.createBucket(b -> b.bucket(bucketName));

    s3Client.putObject(b -> b
            .bucket(bucketName)
            .key(keyName),
        RequestBody.fromString(content));

    try (S3Presigner presigner = S3Presigner.builder()
        // TODO: Find a way to retrieve the path style configuration from S3Client instead
        .serviceConfiguration(S3Configuration.builder().pathStyleAccessEnabled(true).build())
        .endpointOverride(s3Client.serviceClientConfiguration().endpointOverride().get())
        .region(s3Client.serviceClientConfiguration().region())
        .credentialsProvider(s3Client.serviceClientConfiguration().credentialsProvider()).build()) {

      HeadObjectRequest objectRequest = HeadObjectRequest.builder()
          .bucket(bucketName)
          .key(keyName)
          .build();

      HeadObjectPresignRequest presignRequest = HeadObjectPresignRequest.builder()
          .signatureDuration(Duration.ofMinutes(10))
          .headObjectRequest(objectRequest)
          .build();

      PresignedHeadObjectRequest presignedRequest = presigner.presignHeadObject(presignRequest);

      URL presignedUrl = presignedRequest.url();
      HttpURLConnection connection = null;
      try {
        connection = (HttpURLConnection) presignedUrl.openConnection();
        connection.setRequestMethod("HEAD");

        int responseCode = connection.getResponseCode();
        assertEquals(200, responseCode, "HeadObject presigned URL should return 200 OK");

        // Use the AWS SDK for Java SdkHttpClient class to test the HEAD request
        SdkHttpRequest request = SdkHttpRequest.builder()
            .method(SdkHttpMethod.HEAD)
            .uri(presignedUrl.toURI())
            .build();

        HttpExecuteRequest executeRequest = HttpExecuteRequest.builder()
            .request(request)
            .build();

        try (SdkHttpClient sdkHttpClient = ApacheHttpClient.create()) {
          HttpExecuteResponse response = sdkHttpClient.prepareRequest(executeRequest).call();
          assertEquals(200, response.httpResponse().statusCode(),
              "HeadObject presigned URL should return 200 OK via SdkHttpClient");
        }
      } finally {
        if (connection != null) {
          connection.disconnect();
        }
      }

      // Test HeadBucket presigned URL
      HeadBucketRequest bucketRequest = HeadBucketRequest.builder()
          .bucket(bucketName)
          .build();

      HeadBucketPresignRequest headBucketPresignRequest = HeadBucketPresignRequest.builder()
          .signatureDuration(Duration.ofMinutes(10))
          .headBucketRequest(bucketRequest)
          .build();

      PresignedHeadBucketRequest presignedBucketRequest = presigner.presignHeadBucket(headBucketPresignRequest);

      URL presignedBucketUrl = presignedBucketRequest.url();
      HttpURLConnection bucketConnection = null;
      try {
        bucketConnection = (HttpURLConnection) presignedBucketUrl.openConnection();
        bucketConnection.setRequestMethod("HEAD");

        int bucketResponseCode = bucketConnection.getResponseCode();
        assertEquals(200, bucketResponseCode, "HeadBucket presigned URL should return 200 OK");

        // Use the AWS SDK for Java SdkHttpClient class to test the HEAD request for bucket
        SdkHttpRequest bucketSdkRequest = SdkHttpRequest.builder()
            .method(SdkHttpMethod.HEAD)
            .uri(presignedBucketUrl.toURI())
            .build();

        HttpExecuteRequest bucketExecuteRequest = HttpExecuteRequest.builder()
            .request(bucketSdkRequest)
            .build();

        try (SdkHttpClient sdkHttpClient = ApacheHttpClient.create()) {
          HttpExecuteResponse response = sdkHttpClient.prepareRequest(bucketExecuteRequest).call();
          assertEquals(200, response.httpResponse().statusCode(),
              "HeadBucket presigned URL should return 200 OK via SdkHttpClient");
        }
      } finally {
        if (bucketConnection != null) {
          bucketConnection.disconnect();
        }
      }
    }
  }

  /**
   * Tests the functionality to create a snapshot of an Ozone bucket and then read files
   * from the snapshot directory using the S3 SDK.
   *
   * <p>The test follows these steps:
   * <ol>
   *   <li>Create a bucket and upload a file via the S3 client.</li>
   *   <li>Create a snapshot on the bucket using the Ozone client.</li>
   *   <li>Construct the snapshot object key using the ".snapshot" directory format.</li>
   *   <li>Retrieve the object from the snapshot and verify that its content matches
   *       the originally uploaded content.</li>
   * </ol>
   * </p>
   *
   * @throws Exception if the test fails due to any errors during bucket creation, snapshot creation,
   *         file upload, or retrieval.
   */
  @Test
  public void testReadSnapshotDirectoryUsingS3SDK() throws Exception {
    final String bucketName = getBucketName("snapshot");
    final String keyName = getKeyName("snapshotfile");
    final String content = "snapshot test content";

    // Create the bucket and upload an object using S3 SDK.
    s3Client.createBucket(b -> b.bucket(bucketName));
    s3Client.putObject(b -> b.bucket(bucketName).key(keyName),
        RequestBody.fromString(content));

    String snapshotName = "snap1";
    // Create a snapshot using the Ozone client.
    // Snapshots in Ozone are created on the bucket and are exposed via the ".snapshot" directory.
    try (OzoneClient ozoneClient = cluster.newClient()) {
      ObjectStore store = ozoneClient.getObjectStore();
      OzoneVolume volume = store.getS3Volume();

      store.createSnapshot(volume.getName(), bucketName, snapshotName);
    }

    // Use the S3 SDK to read the file from the snapshot directory.
    // The key in the snapshot is constructed using the special ".snapshot" prefix.
    String snapshotKey = ".snapshot/" + snapshotName + "/" + keyName;
    ResponseBytes<GetObjectResponse> snapshotResponse = s3Client.getObjectAsBytes(
        b -> b.bucket(bucketName).key(snapshotKey));

    assertEquals(content, snapshotResponse.asUtf8String());
  }

  private String getBucketName() {
    return getBucketName("");
  }

  private String getBucketName(String suffix) {
    return (getTestName() + "bucket" + suffix).toLowerCase(Locale.ROOT);
  }

  private String getKeyName() {
    return getKeyName("");
  }

  private String getKeyName(String suffix) {
    return (getTestName() +  "key" + suffix).toLowerCase(Locale.ROOT);
  }

  private String multipartUpload(String bucketName, String key, File file, int partSize,
                                 Map<String, String> userMetadata, List<Tag> tags) throws Exception {
    String uploadId = initiateMultipartUpload(bucketName, key, userMetadata, tags);

    List<CompletedPart> completedParts = uploadParts(bucketName, key, uploadId, file, partSize);

    completeMultipartUpload(bucketName, key, uploadId, completedParts);

    return uploadId;
  }

  private String initiateMultipartUpload(String bucketName, String key,
                                         Map<String, String> metadata, List<Tag> tags) {
    CreateMultipartUploadResponse createMultipartUploadResponse = s3Client.createMultipartUpload(b -> b
        .bucket(bucketName)
        .metadata(metadata)
        .tagging(Tagging.builder().tagSet(tags).build())
        .key(key));

    assertEquals(bucketName, createMultipartUploadResponse.bucket());
    assertEquals(key, createMultipartUploadResponse.key());
    // TODO: Once bucket lifecycle configuration is supported, should check for "abortDate" and "abortRuleId"

    return createMultipartUploadResponse.uploadId();
  }

  private List<CompletedPart> uploadParts(String bucketName, String key, String uploadId, File inputFile, int partSize)
      throws Exception {
    // Upload the parts of the file
    int partNumber = 1;
    ByteBuffer bb = ByteBuffer.allocate(partSize);
    List<CompletedPart> completedParts = new ArrayList<>();
    try (RandomAccessFile file = new RandomAccessFile(inputFile, "r");
         InputStream fileInputStream = Files.newInputStream(inputFile.toPath())) {
      long fileSize = file.length();
      long position = 0;
      while (position < fileSize) {
        file.seek(position);
        long read = file.getChannel().read(bb);

        bb.flip(); // Swap position and limit before reading from the buffer
        UploadPartRequest uploadPartRequest = UploadPartRequest.builder()
            .bucket(bucketName)
            .key(key)
            .uploadId(uploadId)
            .partNumber(partNumber)
            .build();

        UploadPartResponse partResponse = s3Client.uploadPart(
            uploadPartRequest,
            RequestBody.fromByteBuffer(bb));

        assertEquals(DatatypeConverter.printHexBinary(
            calculateDigest(fileInputStream, 0, partSize)).toLowerCase(), partResponse.eTag());

        CompletedPart part = CompletedPart.builder()
            .partNumber(partNumber)
            .eTag(partResponse.eTag())
            .build();
        completedParts.add(part);

        bb.clear();
        position += read;
        partNumber++;
      }
    }

    return completedParts;
  }

  private void completeMultipartUpload(String bucketName, String key, String uploadId,
                                       List<CompletedPart> completedParts) {
    CompleteMultipartUploadResponse compResponse = s3Client.completeMultipartUpload(b -> b
        .bucket(bucketName)
        .key(key)
        .uploadId(uploadId)
        .multipartUpload(CompletedMultipartUpload.builder().parts(completedParts).build()));
    assertEquals(bucketName, compResponse.bucket());
    assertEquals(key, compResponse.key());
  }

  @Nested
  @TestInstance(TestInstance.Lifecycle.PER_CLASS)
  class S3BucketOwnershipVerificationConditionsTests {

    private static final String DEFAULT_BUCKET_NAME = "default-bucket";
    private String correctOwner;
    private static final String WRONG_OWNER = "wrong-owner";
    private static final String BUCKET_VERIFICATION_TEST_KEY = "test-key";

    @BeforeAll
    public void setup() {
      // create bucket to verify bucket ownership
      s3Client.createBucket(b -> b.bucket(DEFAULT_BUCKET_NAME));
      GetBucketAclRequest normalRequest = GetBucketAclRequest.builder().bucket(DEFAULT_BUCKET_NAME).build();
      correctOwner = s3Client.getBucketAcl(normalRequest).owner().displayName();

      // create objects to verify bucket ownership
      s3Client.putObject(b -> b.bucket(DEFAULT_BUCKET_NAME).key(BUCKET_VERIFICATION_TEST_KEY), RequestBody.empty());
    }

    @Nested
    class BucketEndpointTests {

      @Test
      public void testGetBucketAcl() {
        GetBucketAclRequest correctRequest = GetBucketAclRequest.builder()
            .bucket(DEFAULT_BUCKET_NAME)
            .expectedBucketOwner(correctOwner)
            .build();
        verifyPassBucketOwnershipVerification(() -> s3Client.getBucketAcl(correctRequest));

        GetBucketAclRequest wrongRequest = GetBucketAclRequest.builder()
            .bucket(DEFAULT_BUCKET_NAME)
            .expectedBucketOwner(WRONG_OWNER)
            .build();
        verifyBucketOwnershipVerificationAccessDenied(() -> s3Client.getBucketAcl(wrongRequest));
      }

      @Test
      public void testListObjects() {
        ListObjectsRequest correctRequest = ListObjectsRequest.builder()
            .bucket(DEFAULT_BUCKET_NAME)
            .expectedBucketOwner(correctOwner)
            .build();
        verifyPassBucketOwnershipVerification(() -> s3Client.listObjects(correctRequest));

        ListObjectsRequest wrongRequest = ListObjectsRequest.builder()
            .bucket(DEFAULT_BUCKET_NAME)
            .expectedBucketOwner(WRONG_OWNER)
            .build();
        verifyBucketOwnershipVerificationAccessDenied(() -> s3Client.listObjects(wrongRequest));
      }

      @Test
      public void testListMultipartUploads() {
        ListMultipartUploadsRequest correctRequest = ListMultipartUploadsRequest.builder()
            .bucket(DEFAULT_BUCKET_NAME)
            .expectedBucketOwner(correctOwner)
            .build();
        verifyPassBucketOwnershipVerification(() -> s3Client.listMultipartUploads(correctRequest));

        ListMultipartUploadsRequest wrongRequest = ListMultipartUploadsRequest.builder()
            .bucket(DEFAULT_BUCKET_NAME)
            .expectedBucketOwner(WRONG_OWNER)
            .build();
        verifyBucketOwnershipVerificationAccessDenied(
            () -> s3Client.listMultipartUploads(wrongRequest));
      }

      @Test
      public void testPutBucketAcl() {
        PutBucketAclRequest correctRequest = PutBucketAclRequest.builder()
            .bucket(DEFAULT_BUCKET_NAME)
            .grantRead("")
            .expectedBucketOwner(correctOwner)
            .build();
        verifyPassBucketOwnershipVerification(() -> s3Client.putBucketAcl(correctRequest));

        PutBucketAclRequest wrongRequest = PutBucketAclRequest.builder()
            .bucket(DEFAULT_BUCKET_NAME)
            .grantRead("")
            .expectedBucketOwner(WRONG_OWNER)
            .build();
        verifyBucketOwnershipVerificationAccessDenied(() -> s3Client.putBucketAcl(wrongRequest));
      }

      @Test
      public void testHeadBucket() {
        HeadBucketRequest correctRequest = HeadBucketRequest.builder()
            .bucket(DEFAULT_BUCKET_NAME)
            .expectedBucketOwner(correctOwner)
            .build();
        verifyPassBucketOwnershipVerification(() -> s3Client.headBucket(correctRequest));

        HeadBucketRequest wrongRequest = HeadBucketRequest.builder()
            .bucket(DEFAULT_BUCKET_NAME)
            .expectedBucketOwner(WRONG_OWNER)
            .build();
        S3Exception exception = assertThrows(S3Exception.class, () -> s3Client.headBucket(wrongRequest));
        assertEquals(403, exception.statusCode());
      }

      @Test
      public void testDeleteBucket() {
        s3Client.createBucket(builder -> builder.bucket("for-delete"));
        String newCorrectOwner = s3Client.getBucketAcl(builder -> builder.bucket("for-delete")).owner().displayName();

        DeleteBucketRequest wrongRequest = DeleteBucketRequest.builder()
            .bucket("for-delete")
            .expectedBucketOwner(WRONG_OWNER)
            .build();
        verifyBucketOwnershipVerificationAccessDenied(() -> s3Client.deleteBucket(wrongRequest));

        DeleteBucketRequest correctRequest = DeleteBucketRequest.builder()
            .bucket("for-delete")
            .expectedBucketOwner(newCorrectOwner)
            .build();
        verifyPassBucketOwnershipVerification(() -> s3Client.deleteBucket(correctRequest));
      }

      @Test
      public void testMultiDelete() {
        DeleteObjectsRequest correctRequest = DeleteObjectsRequest.builder()
            .bucket(DEFAULT_BUCKET_NAME)
            .expectedBucketOwner(correctOwner)
            .delete(Delete.builder().objects(ObjectIdentifier.builder().key("test").build()).build())
            .build();

        verifyPassBucketOwnershipVerification(() -> s3Client.deleteObjects(correctRequest));

        DeleteObjectsRequest wrongRequest = DeleteObjectsRequest.builder()
            .bucket(DEFAULT_BUCKET_NAME)
            .expectedBucketOwner(WRONG_OWNER)
            .delete(Delete.builder().objects(ObjectIdentifier.builder().key("test").build()).build())
            .build();
        verifyBucketOwnershipVerificationAccessDenied(() -> s3Client.deleteObjects(wrongRequest));
      }
    }

    @Nested
    class ObjectEndpointTests {

      private static final String TEST_CONTENT = "test-content";

      @Test
      public void testCreateKey() {
        String newKey = "create-key";

        PutObjectRequest wrongRequest = PutObjectRequest.builder()
            .bucket(DEFAULT_BUCKET_NAME)
            .key(newKey)
            .expectedBucketOwner(WRONG_OWNER)
            .build();
        verifyBucketOwnershipVerificationAccessDenied(() -> s3Client.putObject(wrongRequest, fromString(TEST_CONTENT)));

        PutObjectRequest correctRequest = PutObjectRequest.builder()
            .bucket(DEFAULT_BUCKET_NAME)
            .key(newKey)
            .expectedBucketOwner(correctOwner)
            .build();
        verifyPassBucketOwnershipVerification(() -> s3Client.putObject(correctRequest, fromString(TEST_CONTENT)));
      }

      @Test
      public void testPutObjectTagging() {
        List<Tag> tags = new ArrayList<>();
        tags.add(Tag.builder().key("env").value("test").build());
        tags.add(Tag.builder().key("project").value("example").build());
        PutObjectTaggingRequest wrongRequest = PutObjectTaggingRequest.builder()
            .bucket(DEFAULT_BUCKET_NAME)
            .key(BUCKET_VERIFICATION_TEST_KEY)
            .tagging(Tagging.builder().tagSet(tags).build())
            .expectedBucketOwner(WRONG_OWNER)
            .build();

        verifyBucketOwnershipVerificationAccessDenied(() -> s3Client.putObjectTagging(wrongRequest));

        PutObjectTaggingRequest correctRequest = PutObjectTaggingRequest.builder()
            .bucket(DEFAULT_BUCKET_NAME)
            .key(BUCKET_VERIFICATION_TEST_KEY)
            .tagging(Tagging.builder().tagSet(tags).build())
            .expectedBucketOwner(correctOwner)
            .build();
        verifyPassBucketOwnershipVerification(() -> s3Client.putObjectTagging(correctRequest));
      }

      @Test
      public void testCreateMultipartKey() {
        CreateMultipartUploadRequest wrongRequest = CreateMultipartUploadRequest.builder()
            .bucket(DEFAULT_BUCKET_NAME)
            .key(BUCKET_VERIFICATION_TEST_KEY)
            .expectedBucketOwner(WRONG_OWNER)
            .build();
        verifyBucketOwnershipVerificationAccessDenied(() -> s3Client.createMultipartUpload(wrongRequest));

        CreateMultipartUploadRequest correctRequest = CreateMultipartUploadRequest.builder()
            .bucket(DEFAULT_BUCKET_NAME)
            .key(BUCKET_VERIFICATION_TEST_KEY)
            .expectedBucketOwner(correctOwner)
            .build();
        verifyPassBucketOwnershipVerification(() -> s3Client.createMultipartUpload(correctRequest));
      }

      @Test
      public void testCreateMultipartByCopy() {
        String sourceKey = "test-multipart-by-copy-source-key";
        String destKey = "test-multipart-by-copy-dest-key";

        s3Client.putObject(b -> b.bucket(DEFAULT_BUCKET_NAME).key(sourceKey), fromString(TEST_CONTENT));

        CreateMultipartUploadResponse initResponse =
            s3Client.createMultipartUpload(b -> b.bucket(DEFAULT_BUCKET_NAME).key(destKey));

        String uploadId = initResponse.uploadId();

        UploadPartCopyRequest wrongRequest = UploadPartCopyRequest.builder()
            .sourceBucket(DEFAULT_BUCKET_NAME)
            .sourceKey(sourceKey)
            .expectedSourceBucketOwner(WRONG_OWNER)
            .destinationBucket(DEFAULT_BUCKET_NAME)
            .destinationKey(destKey)
            .uploadId(uploadId)
            .partNumber(1)
            .expectedBucketOwner(WRONG_OWNER)
            .build();
        verifyBucketOwnershipVerificationAccessDenied(() -> s3Client.uploadPartCopy(wrongRequest));

        UploadPartCopyRequest correctRequest = UploadPartCopyRequest.builder()
            .sourceBucket(DEFAULT_BUCKET_NAME)
            .sourceKey(sourceKey)
            .expectedSourceBucketOwner(correctOwner)
            .destinationBucket(DEFAULT_BUCKET_NAME)
            .destinationKey(destKey)
            .uploadId(uploadId)
            .expectedBucketOwner(correctOwner)
            .partNumber(1)
            .build();
        verifyPassBucketOwnershipVerification(() -> s3Client.uploadPartCopy(correctRequest));
      }

      @Test
      public void testCopyObject() {
        String sourceKey = "test-copy-object-source-key";
        String destKey = "test-copy-object-dest-key";
        s3Client.putObject(b -> b.bucket(DEFAULT_BUCKET_NAME).key(sourceKey), fromString("test"));

        CopyObjectRequest wrongRequest = CopyObjectRequest.builder()
            .sourceBucket(DEFAULT_BUCKET_NAME)
            .sourceKey(sourceKey)
            .destinationBucket(DEFAULT_BUCKET_NAME)
            .destinationKey(destKey)
            .expectedSourceBucketOwner(WRONG_OWNER)
            .expectedBucketOwner(WRONG_OWNER)
            .build();
        verifyBucketOwnershipVerificationAccessDenied(() -> s3Client.copyObject(wrongRequest));

        CopyObjectRequest correctRequest = CopyObjectRequest.builder()
            .sourceBucket(DEFAULT_BUCKET_NAME)
            .sourceKey(sourceKey)
            .destinationBucket(DEFAULT_BUCKET_NAME)
            .destinationKey(destKey)
            .expectedSourceBucketOwner(correctOwner)
            .expectedBucketOwner(correctOwner)
            .build();
        verifyPassBucketOwnershipVerification(() -> s3Client.copyObject(correctRequest));
      }

      @Test
      public void testCreateDirectory() {
        String newKey = "create-directory-key/";

        PutObjectRequest wrongRequest = PutObjectRequest.builder()
            .bucket(DEFAULT_BUCKET_NAME)
            .key(newKey)
            .expectedBucketOwner(WRONG_OWNER)
            .build();
        verifyBucketOwnershipVerificationAccessDenied(() -> s3Client.putObject(wrongRequest, RequestBody.empty()));

        PutObjectRequest correctRequest = PutObjectRequest.builder()
            .bucket(DEFAULT_BUCKET_NAME)
            .key(newKey)
            .expectedBucketOwner(correctOwner)
            .build();
        verifyPassBucketOwnershipVerification(() -> s3Client.putObject(correctRequest, RequestBody.empty()));
      }

      @Test
      public void testGetKey() {
        GetObjectRequest correctRequest = GetObjectRequest.builder()
            .bucket(DEFAULT_BUCKET_NAME)
            .key(BUCKET_VERIFICATION_TEST_KEY)
            .expectedBucketOwner(correctOwner)
            .build();
        verifyPassBucketOwnershipVerification(() -> s3Client.getObject(correctRequest));

        GetObjectRequest wrongRequest = GetObjectRequest.builder()
            .bucket(DEFAULT_BUCKET_NAME)
            .key(BUCKET_VERIFICATION_TEST_KEY)
            .expectedBucketOwner(WRONG_OWNER)
            .build();
        verifyBucketOwnershipVerificationAccessDenied(() -> s3Client.getObject(wrongRequest));
      }

      @Test
      public void testGetObjectTagging() {
        GetObjectTaggingRequest correctRequest = GetObjectTaggingRequest.builder()
            .bucket(DEFAULT_BUCKET_NAME)
            .key(BUCKET_VERIFICATION_TEST_KEY)
            .expectedBucketOwner(correctOwner)
            .build();
        verifyPassBucketOwnershipVerification(() -> s3Client.getObjectTagging(correctRequest));

        GetObjectTaggingRequest wrongRequest = GetObjectTaggingRequest.builder()
            .bucket(DEFAULT_BUCKET_NAME)
            .key(BUCKET_VERIFICATION_TEST_KEY)
            .expectedBucketOwner(WRONG_OWNER)
            .build();
        verifyBucketOwnershipVerificationAccessDenied(() -> s3Client.getObjectTagging(wrongRequest));
      }

      @Test
      public void testListParts() {
        String newKey = "list-parts-key";
        CreateMultipartUploadResponse multipartUploadResponse = s3Client.createMultipartUpload(b -> {
          b.bucket(DEFAULT_BUCKET_NAME)
              .key(newKey)
              .build();
        });

        String uploadId = multipartUploadResponse.uploadId();

        s3Client.uploadPart(
            UploadPartRequest.builder()
                .bucket(DEFAULT_BUCKET_NAME)
                .key(newKey)
                .uploadId(uploadId)
                .partNumber(1)
                .contentLength((long) TEST_CONTENT.getBytes(StandardCharsets.UTF_8).length)
                .build(), fromString(TEST_CONTENT));

        ListPartsRequest correctRequest = ListPartsRequest.builder()
            .bucket(DEFAULT_BUCKET_NAME)
            .key(newKey)
            .uploadId(uploadId)
            .expectedBucketOwner(correctOwner)
            .build();
        verifyPassBucketOwnershipVerification(() -> s3Client.listParts(correctRequest));

        ListPartsRequest wrongResponse = ListPartsRequest.builder()
            .bucket(DEFAULT_BUCKET_NAME)
            .key(newKey)
            .uploadId(uploadId)
            .expectedBucketOwner(WRONG_OWNER)
            .build();
        verifyBucketOwnershipVerificationAccessDenied(() -> s3Client.listParts(wrongResponse));
      }

      @Test
      public void testHeadKey() {
        HeadObjectRequest correctRequest = HeadObjectRequest.builder()
            .bucket(DEFAULT_BUCKET_NAME)
            .key(BUCKET_VERIFICATION_TEST_KEY)
            .expectedBucketOwner(correctOwner)
            .build();
        verifyPassBucketOwnershipVerification(() -> s3Client.headObject(correctRequest));

        HeadObjectRequest wrongRequest = HeadObjectRequest.builder()
            .bucket(DEFAULT_BUCKET_NAME)
            .key(BUCKET_VERIFICATION_TEST_KEY)
            .expectedBucketOwner(WRONG_OWNER)
            .build();
        S3Exception exception = assertThrows(S3Exception.class, () -> s3Client.headObject(wrongRequest));
        assertEquals(403, exception.statusCode());
      }

      @Test
      public void testDeleteKey() {
        String newKey = "delete-key";
        s3Client.putObject(b -> b.bucket(DEFAULT_BUCKET_NAME).key(newKey), fromString(TEST_CONTENT));

        DeleteObjectsRequest wrongRequest = DeleteObjectsRequest.builder()
            .bucket(DEFAULT_BUCKET_NAME)
            .expectedBucketOwner(WRONG_OWNER)
            .delete(Delete.builder().objects(ObjectIdentifier.builder().key(newKey).build()).build())
            .build();
        verifyBucketOwnershipVerificationAccessDenied(() -> s3Client.deleteObjects(wrongRequest));

        DeleteObjectsRequest correctRequest = DeleteObjectsRequest.builder()
            .bucket(DEFAULT_BUCKET_NAME)
            .expectedBucketOwner(correctOwner)
            .delete(Delete.builder().objects(ObjectIdentifier.builder().key(newKey).build()).build())
            .build();
        verifyPassBucketOwnershipVerification(() -> s3Client.deleteObjects(correctRequest));
      }

      @Test
      public void testDeleteObjectTagging() {
        DeleteObjectTaggingRequest correctRequest = DeleteObjectTaggingRequest.builder()
            .bucket(DEFAULT_BUCKET_NAME)
            .key(BUCKET_VERIFICATION_TEST_KEY)
            .expectedBucketOwner(correctOwner)
            .build();
        verifyPassBucketOwnershipVerification(() -> s3Client.deleteObjectTagging(correctRequest));

        DeleteObjectTaggingRequest wrongRequest = DeleteObjectTaggingRequest.builder()
            .bucket(DEFAULT_BUCKET_NAME)
            .key(BUCKET_VERIFICATION_TEST_KEY)
            .expectedBucketOwner(WRONG_OWNER)
            .build();
        verifyBucketOwnershipVerificationAccessDenied(() -> s3Client.deleteObjectTagging(wrongRequest));
      }

      @Test
      public void testAbortMultipartUpload() {
        CreateMultipartUploadResponse multipartUploadResponse =
            s3Client.createMultipartUpload(b -> b.bucket(DEFAULT_BUCKET_NAME).key(BUCKET_VERIFICATION_TEST_KEY));

        String uploadId = multipartUploadResponse.uploadId();

        AbortMultipartUploadRequest wrongRequest = AbortMultipartUploadRequest.builder()
            .bucket(DEFAULT_BUCKET_NAME)
            .key(BUCKET_VERIFICATION_TEST_KEY)
            .uploadId(uploadId)
            .expectedBucketOwner(WRONG_OWNER)
            .build();
        verifyBucketOwnershipVerificationAccessDenied(() -> s3Client.abortMultipartUpload(wrongRequest));

        AbortMultipartUploadRequest correctRequest = AbortMultipartUploadRequest.builder()
            .bucket(DEFAULT_BUCKET_NAME)
            .key(BUCKET_VERIFICATION_TEST_KEY)
            .uploadId(uploadId)
            .expectedBucketOwner(correctOwner)
            .build();
        verifyPassBucketOwnershipVerification(() -> s3Client.abortMultipartUpload(correctRequest));
      }

      @Test
      public void testInitMultipartUpload() {
        String newKey = "init-multipart-upload-key";

        CreateMultipartUploadRequest wrongRequest = CreateMultipartUploadRequest.builder()
            .bucket(DEFAULT_BUCKET_NAME)
            .key(newKey)
            .expectedBucketOwner(WRONG_OWNER)
            .build();
        verifyBucketOwnershipVerificationAccessDenied(() -> s3Client.createMultipartUpload(wrongRequest));

        CreateMultipartUploadRequest correctRequest = CreateMultipartUploadRequest.builder()
            .bucket(DEFAULT_BUCKET_NAME)
            .key(newKey)
            .expectedBucketOwner(correctOwner)
            .build();
        verifyPassBucketOwnershipVerification(() -> s3Client.createMultipartUpload(correctRequest));
      }

      @Test
      public void testCompleteMultipartUpload() {
        String newKey = "complete-multipart-upload-key";
        CreateMultipartUploadResponse multipartUploadResponse =
            s3Client.createMultipartUpload(b -> b.bucket(DEFAULT_BUCKET_NAME).key(newKey));

        String uploadId = multipartUploadResponse.uploadId();

        UploadPartResponse uploadPartResponse = s3Client.uploadPart(b -> b.bucket(DEFAULT_BUCKET_NAME)
            .key(newKey)
            .uploadId(uploadId)
            .partNumber(1)
            .contentLength((long) TEST_CONTENT.getBytes(StandardCharsets.UTF_8).length)
            .build(), fromString(TEST_CONTENT));

        CompletedMultipartUpload completedUpload = CompletedMultipartUpload.builder()
            .parts(
                CompletedPart.builder().partNumber(1).eTag(uploadPartResponse.eTag()).build()
            ).build();


        CompleteMultipartUploadRequest wrongRequest = CompleteMultipartUploadRequest.builder()
            .bucket(DEFAULT_BUCKET_NAME)
            .key(newKey)
            .uploadId(uploadId)
            .multipartUpload(completedUpload)
            .expectedBucketOwner(WRONG_OWNER)
            .build();
        verifyBucketOwnershipVerificationAccessDenied(() -> s3Client.completeMultipartUpload(wrongRequest));

        CompleteMultipartUploadRequest correctRequest = CompleteMultipartUploadRequest.builder()
            .bucket(DEFAULT_BUCKET_NAME)
            .key(newKey)
            .uploadId(uploadId)
            .multipartUpload(completedUpload)
            .expectedBucketOwner(correctOwner)
            .build();
        verifyPassBucketOwnershipVerification(() -> s3Client.completeMultipartUpload(correctRequest));
      }
    }

    @Nested
    @TestInstance(TestInstance.Lifecycle.PER_CLASS)
    class LinkBucketTests {
      private static final String NON_S3_VOLUME_NAME = "link-bucket-volume";
      private OzoneVolume nonS3Volume;
      private OzoneVolume s3Volume;

      @BeforeAll
      public void setup() throws Exception {
        try (OzoneClient ozoneClient = cluster.newClient()) {
          ozoneClient.getObjectStore().createVolume(NON_S3_VOLUME_NAME);
          nonS3Volume = ozoneClient.getObjectStore().getVolume(NON_S3_VOLUME_NAME);
          s3Volume = ozoneClient.getObjectStore().getS3Volume();
        }
      }

      @Test
      public void setBucketVerificationOnLinkBucket() throws Exception {
        // create link bucket
        String linkBucketName = "link-bucket";
        nonS3Volume.createBucket(OzoneConsts.BUCKET);
        BucketArgs.Builder bb = new BucketArgs.Builder()
            .setStorageType(StorageType.DEFAULT)
            .setVersioning(false)
            .setSourceVolume(NON_S3_VOLUME_NAME)
            .setSourceBucket(OzoneConsts.BUCKET);
        s3Volume.createBucket(linkBucketName, bb.build());

        GetBucketAclRequest wrongRequest = GetBucketAclRequest.builder()
            .bucket(linkBucketName)
            .expectedBucketOwner(WRONG_OWNER)
            .build();

        verifyBucketOwnershipVerificationAccessDenied(() -> s3Client.getBucketAcl(wrongRequest));

        String owner = s3Client.getBucketAcl(GetBucketAclRequest.builder()
            .bucket(linkBucketName)
            .build()).owner().displayName();
        GetBucketAclRequest correctRequest = GetBucketAclRequest.builder()
            .bucket(linkBucketName)
            .expectedBucketOwner(owner)
            .build();

        verifyPassBucketOwnershipVerification(() -> s3Client.getBucketAcl(correctRequest));
      }

      @Test
      public void testDanglingBucket() throws Exception {
        String sourceBucket = "source-bucket";
        String linkBucket = "link-bucket-dangling";
        nonS3Volume.createBucket(sourceBucket);
        BucketArgs.Builder bb = new BucketArgs.Builder()
            .setStorageType(StorageType.DEFAULT)
            .setVersioning(false)
            .setSourceVolume(NON_S3_VOLUME_NAME)
            .setSourceBucket(sourceBucket);
        s3Volume.createBucket(linkBucket, bb.build());

        // remove source bucket to make dangling bucket
        nonS3Volume.deleteBucket(sourceBucket);

        GetBucketAclRequest wrongRequest = GetBucketAclRequest.builder()
            .bucket(linkBucket)
            .expectedBucketOwner(WRONG_OWNER)
            .build();

        verifyBucketOwnershipVerificationAccessDenied(() -> s3Client.getBucketAcl(wrongRequest));

        String owner = s3Client.getBucketAcl(GetBucketAclRequest.builder()
            .bucket(linkBucket)
            .build()).owner().displayName();
        GetBucketAclRequest correctRequest = GetBucketAclRequest.builder()
            .bucket(linkBucket)
            .expectedBucketOwner(owner)
            .build();

        verifyPassBucketOwnershipVerification(() -> s3Client.getBucketAcl(correctRequest));
      }
    }

    private void verifyPassBucketOwnershipVerification(Executable function) {
      assertDoesNotThrow(function);
    }

    private void verifyBucketOwnershipVerificationAccessDenied(Executable function) {
      S3Exception exception = assertThrows(S3Exception.class, function);
      assertEquals(403, exception.statusCode());
      assertEquals("Access Denied", exception.awsErrorDetails().errorCode());
    }
  }
}<|MERGE_RESOLUTION|>--- conflicted
+++ resolved
@@ -67,10 +67,7 @@
 import org.apache.hadoop.ozone.client.io.OzoneOutputStream;
 import org.apache.hadoop.ozone.s3.MultiS3GatewayService;
 import org.apache.hadoop.ozone.s3.S3ClientFactory;
-<<<<<<< HEAD
-=======
 import org.apache.hadoop.ozone.s3.awssdk.S3SDKTestUtils;
->>>>>>> c6c4279f
 import org.apache.hadoop.ozone.s3.endpoint.S3Owner;
 import org.apache.hadoop.security.UserGroupInformation;
 import org.apache.ozone.test.OzoneTestBase;
@@ -143,11 +140,6 @@
 import software.amazon.awssdk.services.s3.presigner.model.GetObjectPresignRequest;
 import software.amazon.awssdk.services.s3.presigner.model.HeadBucketPresignRequest;
 import software.amazon.awssdk.services.s3.presigner.model.HeadObjectPresignRequest;
-<<<<<<< HEAD
-import software.amazon.awssdk.services.s3.presigner.model.PresignedGetObjectRequest;
-import software.amazon.awssdk.services.s3.presigner.model.PresignedHeadBucketRequest;
-import software.amazon.awssdk.services.s3.presigner.model.PresignedHeadObjectRequest;
-=======
 import software.amazon.awssdk.services.s3.presigner.model.PresignedCompleteMultipartUploadRequest;
 import software.amazon.awssdk.services.s3.presigner.model.PresignedCreateMultipartUploadRequest;
 import software.amazon.awssdk.services.s3.presigner.model.PresignedDeleteObjectRequest;
@@ -158,7 +150,6 @@
 import software.amazon.awssdk.services.s3.presigner.model.PresignedUploadPartRequest;
 import software.amazon.awssdk.services.s3.presigner.model.PutObjectPresignRequest;
 import software.amazon.awssdk.services.s3.presigner.model.UploadPartPresignRequest;
->>>>>>> c6c4279f
 import software.amazon.awssdk.transfer.s3.S3TransferManager;
 import software.amazon.awssdk.transfer.s3.model.DownloadFileRequest;
 import software.amazon.awssdk.transfer.s3.model.FileDownload;
@@ -1032,111 +1023,6 @@
 
       //verify the object was deleted
       assertThrows(NoSuchKeyException.class, () -> s3Client.getObject(b -> b.bucket(BUCKET_NAME).key(keyName)));
-    }
-  }
-
-  @Test
-  public void testPresignedUrlHead() throws Exception {
-    final String bucketName = getBucketName();
-    final String keyName = getKeyName();
-    final String content = "bar";
-    s3Client.createBucket(b -> b.bucket(bucketName));
-
-    s3Client.putObject(b -> b
-            .bucket(bucketName)
-            .key(keyName),
-        RequestBody.fromString(content));
-
-    try (S3Presigner presigner = S3Presigner.builder()
-        // TODO: Find a way to retrieve the path style configuration from S3Client instead
-        .serviceConfiguration(S3Configuration.builder().pathStyleAccessEnabled(true).build())
-        .endpointOverride(s3Client.serviceClientConfiguration().endpointOverride().get())
-        .region(s3Client.serviceClientConfiguration().region())
-        .credentialsProvider(s3Client.serviceClientConfiguration().credentialsProvider()).build()) {
-
-      HeadObjectRequest objectRequest = HeadObjectRequest.builder()
-          .bucket(bucketName)
-          .key(keyName)
-          .build();
-
-      HeadObjectPresignRequest presignRequest = HeadObjectPresignRequest.builder()
-          .signatureDuration(Duration.ofMinutes(10))
-          .headObjectRequest(objectRequest)
-          .build();
-
-      PresignedHeadObjectRequest presignedRequest = presigner.presignHeadObject(presignRequest);
-
-      URL presignedUrl = presignedRequest.url();
-      HttpURLConnection connection = null;
-      try {
-        connection = (HttpURLConnection) presignedUrl.openConnection();
-        connection.setRequestMethod("HEAD");
-
-        int responseCode = connection.getResponseCode();
-        assertEquals(200, responseCode, "HeadObject presigned URL should return 200 OK");
-
-        // Use the AWS SDK for Java SdkHttpClient class to test the HEAD request
-        SdkHttpRequest request = SdkHttpRequest.builder()
-            .method(SdkHttpMethod.HEAD)
-            .uri(presignedUrl.toURI())
-            .build();
-
-        HttpExecuteRequest executeRequest = HttpExecuteRequest.builder()
-            .request(request)
-            .build();
-
-        try (SdkHttpClient sdkHttpClient = ApacheHttpClient.create()) {
-          HttpExecuteResponse response = sdkHttpClient.prepareRequest(executeRequest).call();
-          assertEquals(200, response.httpResponse().statusCode(),
-              "HeadObject presigned URL should return 200 OK via SdkHttpClient");
-        }
-      } finally {
-        if (connection != null) {
-          connection.disconnect();
-        }
-      }
-
-      // Test HeadBucket presigned URL
-      HeadBucketRequest bucketRequest = HeadBucketRequest.builder()
-          .bucket(bucketName)
-          .build();
-
-      HeadBucketPresignRequest headBucketPresignRequest = HeadBucketPresignRequest.builder()
-          .signatureDuration(Duration.ofMinutes(10))
-          .headBucketRequest(bucketRequest)
-          .build();
-
-      PresignedHeadBucketRequest presignedBucketRequest = presigner.presignHeadBucket(headBucketPresignRequest);
-
-      URL presignedBucketUrl = presignedBucketRequest.url();
-      HttpURLConnection bucketConnection = null;
-      try {
-        bucketConnection = (HttpURLConnection) presignedBucketUrl.openConnection();
-        bucketConnection.setRequestMethod("HEAD");
-
-        int bucketResponseCode = bucketConnection.getResponseCode();
-        assertEquals(200, bucketResponseCode, "HeadBucket presigned URL should return 200 OK");
-
-        // Use the AWS SDK for Java SdkHttpClient class to test the HEAD request for bucket
-        SdkHttpRequest bucketSdkRequest = SdkHttpRequest.builder()
-            .method(SdkHttpMethod.HEAD)
-            .uri(presignedBucketUrl.toURI())
-            .build();
-
-        HttpExecuteRequest bucketExecuteRequest = HttpExecuteRequest.builder()
-            .request(bucketSdkRequest)
-            .build();
-
-        try (SdkHttpClient sdkHttpClient = ApacheHttpClient.create()) {
-          HttpExecuteResponse response = sdkHttpClient.prepareRequest(bucketExecuteRequest).call();
-          assertEquals(200, response.httpResponse().statusCode(),
-              "HeadBucket presigned URL should return 200 OK via SdkHttpClient");
-        }
-      } finally {
-        if (bucketConnection != null) {
-          bucketConnection.disconnect();
-        }
-      }
     }
   }
 
