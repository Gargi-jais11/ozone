--- conflicted
+++ resolved
@@ -65,7 +65,6 @@
 import org.apache.hadoop.hdds.client.RatisReplicationConfig;
 import org.apache.hadoop.hdds.client.StandaloneReplicationConfig;
 import org.apache.hadoop.hdds.conf.OzoneConfiguration;
-import org.apache.hadoop.hdds.conf.StorageUnit;
 import org.apache.hadoop.hdds.scm.container.common.helpers.ExcludeList;
 import org.apache.hadoop.hdds.server.ServerUtils;
 import org.apache.hadoop.hdds.utils.BackgroundTaskQueue;
@@ -75,7 +74,6 @@
 import org.apache.hadoop.ozone.om.DeletingServiceMetrics;
 import org.apache.hadoop.ozone.om.KeyManager;
 import org.apache.hadoop.ozone.om.KeyManagerImpl;
-import org.apache.hadoop.ozone.om.OMConfigKeys;
 import org.apache.hadoop.ozone.om.OMMetadataManager;
 import org.apache.hadoop.ozone.om.OmMetadataManagerImpl;
 import org.apache.hadoop.ozone.om.OmSnapshot;
@@ -146,10 +144,6 @@
   private KeyDeletingService keyDeletingService;
   private DirectoryDeletingService directoryDeletingService;
   private ScmBlockLocationTestingClient scmBlockTestingClient;
-<<<<<<< HEAD
-  private int ratisLimit;
-=======
->>>>>>> 3e5414d0
   private DeletingServiceMetrics metrics;
 
   @BeforeAll
@@ -188,14 +182,6 @@
     writeClient = omTestManagers.getWriteClient();
     om = omTestManagers.getOzoneManager();
     metadataManager = omTestManagers.getMetadataManager();
-<<<<<<< HEAD
-    int limit = (int) conf.getStorageSize(
-        OMConfigKeys.OZONE_OM_RATIS_LOG_APPENDER_QUEUE_BYTE_LIMIT,
-        OMConfigKeys.OZONE_OM_RATIS_LOG_APPENDER_QUEUE_BYTE_LIMIT_DEFAULT,
-        StorageUnit.BYTES);
-    ratisLimit = (int) (limit * 0.9);
-=======
->>>>>>> 3e5414d0
     metrics = keyDeletingService.getMetrics();
   }
 
@@ -248,7 +234,7 @@
       assertThat(getRunCount()).isGreaterThan(initialRunCount);
       assertThat(keyManager.getPendingDeletionKeys(new ReclaimableKeyFilter(om, om.getOmSnapshotManager(),
               ((OmMetadataManagerImpl)om.getMetadataManager()).getSnapshotChainManager(), null,
-              keyManager, om.getMetadataManager().getLock()), Integer.MAX_VALUE, ratisLimit).getKeyBlocksList())
+              keyManager, om.getMetadataManager().getLock()), Integer.MAX_VALUE).getKeyBlocksList())
           .isEmpty();
     }
 
@@ -277,7 +263,7 @@
           1000, 10000);
       assertThat(getRunCount())
           .isGreaterThan(initialRunCount);
-      assertThat(keyManager.getPendingDeletionKeys((kv) -> true, Integer.MAX_VALUE, ratisLimit).getKeyBlocksList())
+      assertThat(keyManager.getPendingDeletionKeys((kv) -> true, Integer.MAX_VALUE).getKeyBlocksList())
           .isEmpty();
 
       // The 1st version of the key has 1 block and the 2nd version has 2
@@ -322,7 +308,7 @@
       assertThat(keyManager.getPendingDeletionKeys(new ReclaimableKeyFilter(om, om.getOmSnapshotManager(),
               ((OmMetadataManagerImpl)om.getMetadataManager()).getSnapshotChainManager(), null,
               keyManager, om.getMetadataManager().getLock()),
-          Integer.MAX_VALUE, ratisLimit).getKeyBlocksList())
+          Integer.MAX_VALUE).getKeyBlocksList())
           .isEmpty();
 
       // deletedTable should have deleted key of the snapshot bucket
@@ -430,7 +416,7 @@
           Assertions.assertNotEquals(deletePathKey[0], group.getGroupID());
         }
         return pendingKeysDeletion;
-      }).when(km).getPendingDeletionKeys(any(), anyInt(), anyInt());
+      }).when(km).getPendingDeletionKeys(any(), anyInt());
       service.runPeriodicalTaskNow();
       service.runPeriodicalTaskNow();
       assertTableRowCount(snapshotInfoTable, initialSnapshotCount + 2, metadataManager);
@@ -1223,7 +1209,7 @@
 
   private int countKeysPendingDeletion() {
     try {
-      final int count = keyManager.getPendingDeletionKeys((kv) -> true, Integer.MAX_VALUE, ratisLimit)
+      final int count = keyManager.getPendingDeletionKeys((kv) -> true, Integer.MAX_VALUE)
           .getKeyBlocksList().size();
       LOG.debug("KeyManager keys pending deletion: {}", count);
       return count;
@@ -1234,7 +1220,7 @@
 
   private long countBlocksPendingDeletion() {
     try {
-      return keyManager.getPendingDeletionKeys((kv) -> true, Integer.MAX_VALUE, ratisLimit)
+      return keyManager.getPendingDeletionKeys((kv) -> true, Integer.MAX_VALUE)
           .getKeyBlocksList()
           .stream()
           .map(BlockGroup::getBlockIDList)
