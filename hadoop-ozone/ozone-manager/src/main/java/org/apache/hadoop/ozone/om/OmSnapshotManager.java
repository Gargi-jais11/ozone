--- conflicted
+++ resolved
@@ -44,11 +44,8 @@
 import static org.apache.hadoop.ozone.om.OMConfigKeys.OZONE_OM_SNAPSHOT_DIFF_DB_DIR;
 import static org.apache.hadoop.ozone.om.OMConfigKeys.OZONE_OM_SNAPSHOT_DIFF_REPORT_MAX_PAGE_SIZE;
 import static org.apache.hadoop.ozone.om.OMConfigKeys.OZONE_OM_SNAPSHOT_DIFF_REPORT_MAX_PAGE_SIZE_DEFAULT;
-<<<<<<< HEAD
-=======
 import static org.apache.hadoop.ozone.om.OMConfigKeys.OZONE_SNAPSHOT_CHECKPOINT_DIR_CREATION_POLL_TIMEOUT;
 import static org.apache.hadoop.ozone.om.OMConfigKeys.OZONE_SNAPSHOT_CHECKPOINT_DIR_CREATION_POLL_TIMEOUT_DEFAULT;
->>>>>>> c6c4279f
 import static org.apache.hadoop.ozone.om.codec.OMDBDefinition.DIRECTORY_TABLE;
 import static org.apache.hadoop.ozone.om.codec.OMDBDefinition.FILE_TABLE;
 import static org.apache.hadoop.ozone.om.codec.OMDBDefinition.KEY_TABLE;
@@ -75,10 +72,8 @@
 import java.util.ArrayList;
 import java.util.Arrays;
 import java.util.Collections;
-import java.util.HashMap;
 import java.util.HashSet;
 import java.util.List;
-import java.util.Map;
 import java.util.Objects;
 import java.util.Set;
 import java.util.UUID;
@@ -520,10 +515,6 @@
     } else {
       dbCheckpoint = store.getSnapshot(snapshotInfo.getCheckpointDirName());
     }
-<<<<<<< HEAD
-    // Create the snapshot local property file.
-    OmSnapshotManager.createNewOmSnapshotLocalDataFile(omMetadataManager, snapshotInfo, store);
-=======
     OmSnapshotManager omSnapshotManager =
         ((OmMetadataManagerImpl) omMetadataManager).getOzoneManager().getOmSnapshotManager();
     OzoneConfiguration configuration = ((OmMetadataManagerImpl) omMetadataManager).getOzoneManager().getConfiguration();
@@ -533,7 +524,6 @@
       OmSnapshotManager.createNewOmSnapshotLocalDataFile(omSnapshotManager,
           (RDBStore) checkpointMetadataManager.getStore(), snapshotInfo);
     }
->>>>>>> c6c4279f
 
     // Clean up active DB's deletedTable right after checkpoint is taken,
     // Snapshot create is processed as a single transaction and
@@ -658,39 +648,6 @@
     OmSnapshotLocalDataYaml snapshotLocalDataYaml = new OmSnapshotLocalDataYaml(getSnapshotSSTFileList(snapshotStore),
         snapshotInfo.getPathPreviousSnapshotId());
     snapshotLocalDataYaml.writeToYaml(snapshotManager, snapshotLocalDataPath.toFile());
-  }
-
-  /**
-   * Captures the list of SST files for keyTable, fileTable and directoryTable in the DB.
-   * @param store AOS or snapshot DB for uncompacted or compacted snapshot respectively.
-   * @return a Map of (table, set of SST files corresponding to the table)
-   */
-  private static Map<String, Set<String>> getSnapshotSSTFileList(RDBStore store)
-      throws IOException {
-    Map<String, Set<String>> sstFileList = new HashMap<>();
-    List<LiveFileMetaData> liveFileMetaDataList = store.getDb().getLiveFilesMetaData();
-    liveFileMetaDataList.forEach(lfm -> {
-      String cfName = StringUtils.bytes2String(lfm.columnFamilyName());
-      if (COLUMN_FAMILIES_TO_TRACK_IN_SNAPSHOT.contains(cfName)) {
-        sstFileList.computeIfAbsent(cfName, k -> new HashSet<>()).add(lfm.fileName());
-      }
-    });
-    return sstFileList;
-  }
-
-  /**
-   * Creates and writes snapshot local properties to a YAML file with uncompacted SST file list.
-   * @param omMetadataManager the metadata manager
-   * @param snapshotInfo The metadata of snapshot to be created
-   * @param store The store used to get uncompacted SST file list from.
-   */
-  public static void createNewOmSnapshotLocalDataFile(
-      OMMetadataManager omMetadataManager, SnapshotInfo snapshotInfo, RDBStore store)
-      throws IOException {
-    Path snapshotLocalDataPath = Paths.get(getSnapshotLocalPropertyYamlPath(omMetadataManager, snapshotInfo));
-    Files.deleteIfExists(snapshotLocalDataPath);
-    OmSnapshotLocalDataYaml snapshotLocalDataYaml = new OmSnapshotLocalDataYaml(getSnapshotSSTFileList(store));
-    snapshotLocalDataYaml.writeToYaml(snapshotLocalDataPath.toFile());
   }
 
   // Get OmSnapshot if the keyName has ".snapshot" key indicator
@@ -908,14 +865,6 @@
    */
   public static String getSnapshotLocalPropertyYamlPath(OMMetadataManager omMetadataManager,
       SnapshotInfo snapshotInfo) {
-<<<<<<< HEAD
-    return getSnapshotPath(omMetadataManager, snapshotInfo) + ".yaml";
-  }
-
-  public static String getSnapshotLocalPropertyYamlPath(OzoneConfiguration conf,
-      SnapshotInfo snapshotInfo) {
-    return getSnapshotPath(conf, snapshotInfo) + ".yaml";
-=======
     Path snapshotPath = getSnapshotPath(omMetadataManager, snapshotInfo);
     return getSnapshotLocalPropertyYamlPath(snapshotPath);
   }
@@ -928,7 +877,6 @@
    */
   public static String getSnapshotLocalPropertyYamlPath(Path snapshotPath) {
     return snapshotPath.toString() + ".yaml";
->>>>>>> c6c4279f
   }
 
   public static boolean isSnapshotKey(String[] keyParts) {
