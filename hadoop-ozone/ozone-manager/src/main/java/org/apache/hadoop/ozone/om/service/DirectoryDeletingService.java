--- conflicted
+++ resolved
@@ -302,14 +302,8 @@
         break;
       }
     }
-<<<<<<< HEAD
-    if (purgePathRequestList.isEmpty() ||
-        submitPurgePaths(purgePathRequestList, snapTableKey, expectedPreviousSnapshotId) == null) {
-      return;
-=======
     if (!purgePathRequestList.isEmpty()) {
       submitPurgePathsWithBatching(purgePathRequestList, snapTableKey, expectedPreviousSnapshotId, bucketNameInfoMap);
->>>>>>> 0d1ceb35
     }
 
     if (dirNum != 0 || subDirNum != 0 || subFileNum != 0) {
