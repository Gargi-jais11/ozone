/**
 * Licensed to the Apache Software Foundation (ASF) under one
 * or more contributor license agreements.  See the NOTICE file
 * distributed with this work for additional information
 * regarding copyright ownership.  The ASF licenses this file
 * to you under the Apache License, Version 2.0 (the
 * "License"); you may not use this file except in compliance
 * with the License.  You may obtain a copy of the License at
 *
 *     http://www.apache.org/licenses/LICENSE-2.0
 *
 * Unless required by applicable law or agreed to in writing, software
 * distributed under the License is distributed on an "AS IS" BASIS,
 * WITHOUT WARRANTIES OR CONDITIONS OF ANY KIND, either express or implied.
 * See the License for the specific language governing permissions and
 * limitations under the License.
 */

package org.apache.hadoop.ozone.client;

import com.fasterxml.jackson.annotation.JsonIgnore;
import org.apache.hadoop.fs.FileEncryptionInfo;
import org.apache.hadoop.hdds.client.ReplicationConfig;
import org.apache.hadoop.ozone.client.io.OzoneInputStream;
import org.apache.ratis.util.function.CheckedSupplier;

import java.io.IOException;
import java.util.List;
import java.util.Map;

/**
 * A class that encapsulates OzoneKeyLocation.
 */
public class OzoneKeyDetails extends OzoneKey {

  /**
   * A list of block location information to specify replica locations.
   */
  private final List<OzoneKeyLocation> ozoneKeyLocations;

  private final FileEncryptionInfo feInfo;

  private final CheckedSupplier<OzoneInputStream, IOException> contentSupplier;

  /**
   * The generation of an existing key. This can be used with atomic commits, to
   * ensure the key has not changed since the key details were read.
   */
  private final Long generation;

  /**
   * Constructs OzoneKeyDetails from OmKeyInfo.
   */
  @SuppressWarnings("parameternumber")
  public OzoneKeyDetails(String volumeName, String bucketName, String keyName,
      long size, long creationTime, long modificationTime,
      List<OzoneKeyLocation> ozoneKeyLocations,
      ReplicationConfig replicationConfig,
      Map<String, String> metadata,
      FileEncryptionInfo feInfo,
      CheckedSupplier<OzoneInputStream, IOException> contentSupplier,
<<<<<<< HEAD
      boolean isFile, String owner, Long generation) {
=======
      boolean isFile, String owner, Map<String, String> tags) {
>>>>>>> 9f1f7ed2
    super(volumeName, bucketName, keyName, size, creationTime,
        modificationTime, replicationConfig, metadata, isFile, owner, tags);
    this.ozoneKeyLocations = ozoneKeyLocations;
    this.feInfo = feInfo;
    this.contentSupplier = contentSupplier;
    this.generation = generation;
  }

  /**
   * Constructs OzoneKeyDetails from OmKeyInfo.
   */
  @SuppressWarnings("parameternumber")
  public OzoneKeyDetails(String volumeName, String bucketName, String keyName,
                         long size, long creationTime, long modificationTime,
                         List<OzoneKeyLocation> ozoneKeyLocations,
                         ReplicationConfig replicationConfig,
                         Map<String, String> metadata,
                         FileEncryptionInfo feInfo,
                         CheckedSupplier<OzoneInputStream, IOException> contentSupplier,
                         boolean isFile, String owner) {
    this(volumeName, bucketName, keyName, size, creationTime,
        modificationTime, ozoneKeyLocations, replicationConfig, metadata, feInfo, contentSupplier,
        isFile, owner, null);
  }

  /**
   * Returns the location detail information of the specific Key.
   */
  public List<OzoneKeyLocation> getOzoneKeyLocations() {
    return ozoneKeyLocations;
  }

  public FileEncryptionInfo getFileEncryptionInfo() {
    return feInfo;
  }

  public Long getGeneration() {
    return generation;
  }

  /**
   * Get OzoneInputStream to read the content of the key.
   * @return OzoneInputStream
   * @throws IOException
   */
  @JsonIgnore
  public OzoneInputStream getContent() throws IOException {
    return this.contentSupplier.get();
  }
}<|MERGE_RESOLUTION|>--- conflicted
+++ resolved
@@ -59,11 +59,7 @@
       Map<String, String> metadata,
       FileEncryptionInfo feInfo,
       CheckedSupplier<OzoneInputStream, IOException> contentSupplier,
-<<<<<<< HEAD
-      boolean isFile, String owner, Long generation) {
-=======
-      boolean isFile, String owner, Map<String, String> tags) {
->>>>>>> 9f1f7ed2
+      boolean isFile, String owner, Map<String, String> tags, Long generation) {
     super(volumeName, bucketName, keyName, size, creationTime,
         modificationTime, replicationConfig, metadata, isFile, owner, tags);
     this.ozoneKeyLocations = ozoneKeyLocations;
@@ -83,10 +79,10 @@
                          Map<String, String> metadata,
                          FileEncryptionInfo feInfo,
                          CheckedSupplier<OzoneInputStream, IOException> contentSupplier,
-                         boolean isFile, String owner) {
+                         boolean isFile, String owner, Map<String, String> tags) {
     this(volumeName, bucketName, keyName, size, creationTime,
         modificationTime, ozoneKeyLocations, replicationConfig, metadata, feInfo, contentSupplier,
-        isFile, owner, null);
+        isFile, owner, tags, null);
   }
 
   /**
