/*
 * Licensed to the Apache Software Foundation (ASF) under one or more
 * contributor license agreements. See the NOTICE file distributed with
 * this work for additional information regarding copyright ownership.
 * The ASF licenses this file to You under the Apache License, Version 2.0
 * (the "License"); you may not use this file except in compliance with
 * the License. You may obtain a copy of the License at
 *
 *      http://www.apache.org/licenses/LICENSE-2.0
 *
 * Unless required by applicable law or agreed to in writing, software
 * distributed under the License is distributed on an "AS IS" BASIS,
 * WITHOUT WARRANTIES OR CONDITIONS OF ANY KIND, either express or implied.
 * See the License for the specific language governing permissions and
 * limitations under the License.
 */

package org.apache.hadoop.ozone.recon.tasks;

import static org.apache.hadoop.ozone.recon.ReconServerConfigKeys.OZONE_RECON_NSSUMMARY_FLUSH_TO_DB_MAX_THRESHOLD;
import static org.apache.hadoop.ozone.recon.ReconServerConfigKeys.OZONE_RECON_NSSUMMARY_FLUSH_TO_DB_MAX_THRESHOLD_DEFAULT;

import com.google.common.annotations.VisibleForTesting;
import com.google.common.util.concurrent.ThreadFactoryBuilder;
import java.io.IOException;
import java.util.ArrayList;
import java.util.Collection;
import java.util.HashMap;
import java.util.List;
import java.util.Map;
import java.util.concurrent.Callable;
import java.util.concurrent.ExecutionException;
import java.util.concurrent.ExecutorService;
import java.util.concurrent.Executors;
import java.util.concurrent.Future;
import java.util.concurrent.ThreadFactory;
import java.util.concurrent.TimeUnit;
import java.util.concurrent.atomic.AtomicReference;
import javax.inject.Inject;
import org.apache.commons.lang3.tuple.Pair;
import org.apache.hadoop.hdds.conf.OzoneConfiguration;
import org.apache.hadoop.hdds.utils.db.DBStore;
import org.apache.hadoop.ozone.om.OMMetadataManager;
import org.apache.hadoop.ozone.recon.recovery.ReconOMMetadataManager;
import org.apache.hadoop.ozone.recon.spi.ReconNamespaceSummaryManager;
import org.slf4j.Logger;
import org.slf4j.LoggerFactory;

/**
 * Task to query data from OMDB and write into Recon RocksDB.
 * Reprocess() will take a snapshots on OMDB, and iterate the keyTable,
 * the fileTable and the dirTable to write all information to RocksDB.
 *
 * For FSO-enabled keyTable (fileTable), we need to fetch the parent object
 * (bucket or directory), increment its numOfKeys by 1, increase its sizeOfKeys
 * by the file data size, and update the file size distribution bin accordingly.
 *
 * For dirTable, we need to fetch the parent object (bucket or directory),
 * add the current directory's objectID to the parent object's childDir field.
 *
 * For keyTable, the parent object is not available. Get the parent object,
 * add it to the current object and reuse the existing methods for FSO.
 * Only processing entries that belong to Legacy buckets. If the entry
 * refers to a directory then build directory info object from it.
 *
 * Process() will write all OMDB updates to RocksDB.
 * Write logic is the same as above. For update action, we will treat it as
 * delete old value first, and write updated value then.
 */
public class NSSummaryTask implements ReconOmTask {
  private static final Logger LOG =
      LoggerFactory.getLogger(NSSummaryTask.class);

  // Unified control for all NSS tree rebuild operations
  private static final AtomicReference<RebuildState> REBUILD_STATE =
      new AtomicReference<>(RebuildState.IDLE);

  private final ReconNamespaceSummaryManager reconNamespaceSummaryManager;
  private final ReconOMMetadataManager reconOMMetadataManager;
  private final OzoneConfiguration ozoneConfiguration;
  private final NSSummaryTaskWithFSO nsSummaryTaskWithFSO;
  private final NSSummaryTaskWithLegacy nsSummaryTaskWithLegacy;
  private final NSSummaryTaskWithOBS nsSummaryTaskWithOBS;

  /**
   * Rebuild state enum to track NSSummary tree rebuild status.
   */
  public enum RebuildState {
    IDLE,     // No rebuild in progress
    RUNNING,  // Rebuild currently in progress
    FAILED    // Last rebuild failed
  }

  @Inject
  public NSSummaryTask(ReconNamespaceSummaryManager
                       reconNamespaceSummaryManager,
                       ReconOMMetadataManager
                       reconOMMetadataManager,
                       OzoneConfiguration
                       ozoneConfiguration) {
    this.reconNamespaceSummaryManager = reconNamespaceSummaryManager;
    this.reconOMMetadataManager = reconOMMetadataManager;
    this.ozoneConfiguration = ozoneConfiguration;
    long nsSummaryFlushToDBMaxThreshold = ozoneConfiguration.getLong(
        OZONE_RECON_NSSUMMARY_FLUSH_TO_DB_MAX_THRESHOLD,
        OZONE_RECON_NSSUMMARY_FLUSH_TO_DB_MAX_THRESHOLD_DEFAULT);

    this.nsSummaryTaskWithFSO = new NSSummaryTaskWithFSO(
        reconNamespaceSummaryManager, reconOMMetadataManager,
        nsSummaryFlushToDBMaxThreshold);
    this.nsSummaryTaskWithLegacy = new NSSummaryTaskWithLegacy(
        reconNamespaceSummaryManager, reconOMMetadataManager,
        ozoneConfiguration, nsSummaryFlushToDBMaxThreshold);
    this.nsSummaryTaskWithOBS = new NSSummaryTaskWithOBS(
        reconNamespaceSummaryManager, reconOMMetadataManager, nsSummaryFlushToDBMaxThreshold);
  }

  @Override
  public NSSummaryTask getStagedTask(ReconOMMetadataManager stagedOmMetadataManager, DBStore stagedReconDbStore)
      throws IOException {
    ReconNamespaceSummaryManager stagedNsSummaryManager =
        reconNamespaceSummaryManager.getStagedNsSummaryManager(stagedReconDbStore);
    return new NSSummaryTask(stagedNsSummaryManager, stagedOmMetadataManager, ozoneConfiguration);
  }

  @Override
  public String getTaskName() {
    return "NSSummaryTask";
  }

  /**
   * Get the current rebuild state of NSSummary tree.
   * 
   * @return current RebuildState
   */
  public static RebuildState getRebuildState() {
    return REBUILD_STATE.get();
  }

  /**
   * Bucket Type Enum which mimic subtasks for their data processing.
   */
  public enum BucketType {
    FSO("File System Optimized Bucket"),
    OBS("Object Store Bucket"),
    LEGACY("Legacy Bucket");

    private final String description;

    BucketType(String description) {
      this.description = description;
    }

    public String getDescription() {
      return description;
    }
  }

  @Override
  public TaskResult process(
      OMUpdateEventBatch events, Map<String, Integer> subTaskSeekPosMap) {
    boolean anyFailure = false; // Track if any bucket fails
    Map<String, Integer> updatedSeekPositions = new HashMap<>();

    // Process FSO bucket
    Integer bucketSeek = subTaskSeekPosMap.getOrDefault(BucketType.FSO.name(), 0);
    Pair<Integer, Boolean> bucketResult = nsSummaryTaskWithFSO.processWithFSO(events, bucketSeek);
    updatedSeekPositions.put(BucketType.FSO.name(), bucketResult.getLeft());
    if (!bucketResult.getRight()) {
      LOG.error("processWithFSO failed.");
      anyFailure = true;
    }

    // Process Legacy bucket
    bucketSeek = subTaskSeekPosMap.getOrDefault(BucketType.LEGACY.name(), 0);
    bucketResult = nsSummaryTaskWithLegacy.processWithLegacy(events, bucketSeek);
    updatedSeekPositions.put(BucketType.LEGACY.name(), bucketResult.getLeft());
    if (!bucketResult.getRight()) {
      LOG.error("processWithLegacy failed.");
      anyFailure = true;
    }

    // Process OBS bucket
    bucketSeek = subTaskSeekPosMap.getOrDefault(BucketType.OBS.name(), 0);
    bucketResult = nsSummaryTaskWithOBS.processWithOBS(events, bucketSeek);
    updatedSeekPositions.put(BucketType.OBS.name(), bucketResult.getLeft());
    if (!bucketResult.getRight()) {
      LOG.error("processWithOBS failed.");
      anyFailure = true;
    }

    // Return task failure if any bucket failed, while keeping each bucket's latest seek position
    return new TaskResult.Builder()
        .setTaskName(getTaskName())
        .setSubTaskSeekPositions(updatedSeekPositions)
        .setTaskSuccess(!anyFailure)
        .build();
  }

  @Override
  public TaskResult reprocess(OMMetadataManager omMetadataManager) {
    // Unified control for all NSS tree rebuild operations
    RebuildState currentState = REBUILD_STATE.get();
    if (currentState == RebuildState.RUNNING) {
      LOG.info("NSSummary tree rebuild is already in progress, skipping duplicate request.");
      return buildTaskResult(false);
    }
<<<<<<< HEAD
    
    if (!REBUILD_STATE.compareAndSet(currentState, RebuildState.RUNNING)) {
      LOG.info("Failed to acquire rebuild lock, another thread may have started rebuild.");
=======

    if (!REBUILD_STATE.compareAndSet(currentState, RebuildState.RUNNING)) {
      // Check if another thread successfully started the rebuild
      if (REBUILD_STATE.get() == RebuildState.RUNNING) {
        LOG.info("Rebuild already in progress by another thread, returning success");
        return buildTaskResult(true);
      }
      LOG.info("Failed to acquire rebuild lock, unknown state");
>>>>>>> c6c4279f
      return buildTaskResult(false);
    }

    LOG.info("Starting NSSummary tree reprocess with unified control...");
    long startTime = System.nanoTime(); // Record start time
    
    try {
      return executeReprocess(omMetadataManager, startTime);
    } catch (Exception e) {
      LOG.error("NSSummary reprocess failed with exception.", e);
      REBUILD_STATE.set(RebuildState.FAILED);
      return buildTaskResult(false);
    }
  }

  /**
   * Execute the actual reprocess operation with proper state management.
   */
  protected TaskResult executeReprocess(OMMetadataManager omMetadataManager, long startTime) {
    // Initialize a list of tasks to run in parallel
    Collection<Callable<Boolean>> tasks = new ArrayList<>();

    try {
      // reinit Recon RocksDB's namespace CF.
      reconNamespaceSummaryManager.clearNSSummaryTable();
    } catch (IOException ioEx) {
      LOG.error("Unable to clear NSSummary table in Recon DB. ", ioEx);
      REBUILD_STATE.set(RebuildState.FAILED);
      return buildTaskResult(false);
    }

    tasks.add(() -> nsSummaryTaskWithFSO
        .reprocessWithFSO(omMetadataManager));
    tasks.add(() -> nsSummaryTaskWithLegacy
        .reprocessWithLegacy(reconOMMetadataManager));
    tasks.add(() -> nsSummaryTaskWithOBS
        .reprocessWithOBS(reconOMMetadataManager));

    List<Future<Boolean>> results;
    ThreadFactory threadFactory = new ThreadFactoryBuilder()
        .setNameFormat("Recon-NSSummaryTask-%d")
        .build();
    ExecutorService executorService = Executors.newFixedThreadPool(3,
        threadFactory);
    boolean success = false;
    try {
      results = executorService.invokeAll(tasks);
      for (Future<Boolean> result : results) {
        if (result.get().equals(false)) {
          LOG.error("NSSummary reprocess failed for one of the sub-tasks.");
          REBUILD_STATE.set(RebuildState.FAILED);
          return buildTaskResult(false);
        }
      }
      success = true;
<<<<<<< HEAD
      
    } catch (InterruptedException | ExecutionException ex) {
      LOG.error("Error while reprocessing NSSummary table in Recon DB.", ex);
=======

    } catch (InterruptedException ex) {
      Thread.currentThread().interrupt();
      LOG.error("NSSummaryTask was interrupted.", ex);
      REBUILD_STATE.set(RebuildState.FAILED);
      return buildTaskResult(false);
    } catch (ExecutionException ex) {
      LOG.error("Error while reprocessing NSSummary table in Recon DB.", ex.getCause());
>>>>>>> c6c4279f
      REBUILD_STATE.set(RebuildState.FAILED);
      return buildTaskResult(false);
      
    } finally {
      executorService.shutdown();
      // Deterministic resource cleanup with timeout
      try {
        // get() ensures the work is done. awaitTermination ensures the workers are also verifiably gone.
        // It turns an asynchronous shutdown into a synchronous, deterministic one
        if (!executorService.awaitTermination(5, TimeUnit.MINUTES)) {
          LOG.warn("Executor service for NSSummaryTask did not terminate in the specified time.");
          executorService.shutdownNow();
        }
      } catch (InterruptedException ex) {
        LOG.error("NSSummaryTask executor service termination was interrupted.", ex);
        executorService.shutdownNow();
        Thread.currentThread().interrupt();
      }

      long endTime = System.nanoTime();
      // Convert to milliseconds
      long durationInMillis =
          TimeUnit.NANOSECONDS.toMillis(endTime - startTime);

      // Log performance metrics
      LOG.info("NSSummary reprocess execution time: {} milliseconds", durationInMillis);
      
      // Reset state to IDLE on successful completion
      if (success) {
        REBUILD_STATE.set(RebuildState.IDLE);
        LOG.info("NSSummary tree reprocess completed successfully with unified control.");
      }
    }

    return buildTaskResult(true);
  }

  /**
   * Build a TaskResult with the given success status.
   */
  @Override
  public TaskResult buildTaskResult(boolean success) {
    return new TaskResult.Builder()
        .setTaskName(getTaskName())
        .setTaskSuccess(success)
        .build();
  }

  /**
   * Reset rebuild state to IDLE. This is primarily for testing purposes.
   */
  @VisibleForTesting
  public static void resetRebuildState() {
    REBUILD_STATE.set(RebuildState.IDLE);
  }

  /**
   * Set rebuild state to FAILED. This is primarily for testing purposes.
   */
  @VisibleForTesting
  public static void setRebuildStateToFailed() {
    REBUILD_STATE.set(RebuildState.FAILED);
  }

  public ReconNamespaceSummaryManager getReconNamespaceSummaryManager() {
    return reconNamespaceSummaryManager;
  }
}<|MERGE_RESOLUTION|>--- conflicted
+++ resolved
@@ -130,7 +130,7 @@
 
   /**
    * Get the current rebuild state of NSSummary tree.
-   * 
+   *
    * @return current RebuildState
    */
   public static RebuildState getRebuildState() {
@@ -205,11 +205,6 @@
       LOG.info("NSSummary tree rebuild is already in progress, skipping duplicate request.");
       return buildTaskResult(false);
     }
-<<<<<<< HEAD
-    
-    if (!REBUILD_STATE.compareAndSet(currentState, RebuildState.RUNNING)) {
-      LOG.info("Failed to acquire rebuild lock, another thread may have started rebuild.");
-=======
 
     if (!REBUILD_STATE.compareAndSet(currentState, RebuildState.RUNNING)) {
       // Check if another thread successfully started the rebuild
@@ -218,13 +213,12 @@
         return buildTaskResult(true);
       }
       LOG.info("Failed to acquire rebuild lock, unknown state");
->>>>>>> c6c4279f
       return buildTaskResult(false);
     }
 
     LOG.info("Starting NSSummary tree reprocess with unified control...");
     long startTime = System.nanoTime(); // Record start time
-    
+
     try {
       return executeReprocess(omMetadataManager, startTime);
     } catch (Exception e) {
@@ -274,11 +268,6 @@
         }
       }
       success = true;
-<<<<<<< HEAD
-      
-    } catch (InterruptedException | ExecutionException ex) {
-      LOG.error("Error while reprocessing NSSummary table in Recon DB.", ex);
-=======
 
     } catch (InterruptedException ex) {
       Thread.currentThread().interrupt();
@@ -287,10 +276,8 @@
       return buildTaskResult(false);
     } catch (ExecutionException ex) {
       LOG.error("Error while reprocessing NSSummary table in Recon DB.", ex.getCause());
->>>>>>> c6c4279f
       REBUILD_STATE.set(RebuildState.FAILED);
       return buildTaskResult(false);
-      
     } finally {
       executorService.shutdown();
       // Deterministic resource cleanup with timeout
@@ -314,7 +301,7 @@
 
       // Log performance metrics
       LOG.info("NSSummary reprocess execution time: {} milliseconds", durationInMillis);
-      
+
       // Reset state to IDLE on successful completion
       if (success) {
         REBUILD_STATE.set(RebuildState.IDLE);
