/*
 * Licensed to the Apache Software Foundation (ASF) under one
 * or more contributor license agreements.  See the NOTICE file
 * distributed with this work for additional information
 * regarding copyright ownership.  The ASF licenses this file
 * to you under the Apache License, Version 2.0 (the
 * "License"); you may not use this file except in compliance
 * with the License.  You may obtain a copy of the License at
 * <p>
 * http://www.apache.org/licenses/LICENSE-2.0
 * <p>
 * Unless required by applicable law or agreed to in writing, software
 * distributed under the License is distributed on an "AS IS" BASIS,
 * WITHOUT WARRANTIES OR CONDITIONS OF ANY KIND, either express or implied.
 * See the License for the specific language governing permissions and
 * limitations under the License.
 */

package org.apache.hadoop.ozone.recon.scm;

import java.io.IOException;
import java.util.HashMap;
import java.util.List;
import java.util.Map;
import java.util.Set;
import java.util.UUID;

import org.apache.hadoop.hdds.conf.OzoneConfiguration;
import org.apache.hadoop.hdds.protocol.DatanodeDetails;
import org.apache.hadoop.hdds.protocol.proto
    .StorageContainerDatanodeProtocolProtos.LayoutVersionProto;
import org.apache.hadoop.hdds.protocol.proto.StorageContainerDatanodeProtocolProtos.SCMCommandProto.Type;
import org.apache.hadoop.hdds.protocol.proto.StorageContainerDatanodeProtocolProtos.SCMVersionRequestProto;
import org.apache.hadoop.hdds.scm.net.NetworkTopology;
import org.apache.hadoop.hdds.scm.node.SCMNodeManager;
import org.apache.hadoop.hdds.scm.node.states.NodeNotFoundException;
import org.apache.hadoop.hdds.scm.server.SCMStorageConfig;
import org.apache.hadoop.hdds.server.events.EventPublisher;
import org.apache.hadoop.hdds.upgrade.HDDSLayoutVersionManager;
import org.apache.hadoop.hdds.utils.db.Table;
import org.apache.hadoop.hdds.utils.db.TableIterator;
import org.apache.hadoop.ozone.protocol.VersionResponse;
import org.apache.hadoop.ozone.protocol.commands.CommandForDatanode;
import org.apache.hadoop.ozone.protocol.commands.SCMCommand;
import org.apache.hadoop.util.Time;

import com.google.common.collect.ImmutableSet;

import static java.util.stream.Collectors.toList;
import static org.apache.hadoop.hdds.protocol.proto.StorageContainerDatanodeProtocolProtos.SCMCommandProto.Type.reregisterCommand;

import org.slf4j.Logger;
import org.slf4j.LoggerFactory;

/**
 * Recon SCM's Node manager that includes persistence.
 */
public class ReconNodeManager extends SCMNodeManager {

  public static final Logger LOG = LoggerFactory
      .getLogger(ReconNodeManager.class);

  private Table<UUID, DatanodeDetails> nodeDB;
  private static final Set<Type> ALLOWED_COMMANDS =
      ImmutableSet.of(reregisterCommand);

  /**
   * Map that contains mapping between datanodes
   * and their last heartbeat time.
   */
  private Map<UUID, Long> datanodeHeartbeatMap = new HashMap<>();

  public ReconNodeManager(OzoneConfiguration conf,
                          SCMStorageConfig scmStorageConfig,
                          EventPublisher eventPublisher,
                          NetworkTopology networkTopology,
                          Table<UUID, DatanodeDetails> nodeDB,
                          HDDSLayoutVersionManager scmLayoutVersionManager) {
    super(conf, scmStorageConfig, eventPublisher, networkTopology,
        scmLayoutVersionManager);
    this.nodeDB = nodeDB;
    loadExistingNodes();
  }

  private void loadExistingNodes() {
    try {
      int nodeCount = 0;
      TableIterator<UUID, ? extends Table.KeyValue<UUID, DatanodeDetails>>
          iterator = nodeDB.iterator();
      while (iterator.hasNext()) {
        DatanodeDetails datanodeDetails = iterator.next().getValue();
        register(datanodeDetails, null, null,
            LayoutVersionProto.newBuilder()
                .setMetadataLayoutVersion(0)
                .setSoftwareLayoutVersion(0).build());
        nodeCount++;
      }
      LOG.info("Loaded {} nodes from node DB.", nodeCount);
    } catch (IOException ioEx) {
      LOG.error("Exception while loading existing nodes.", ioEx);
    }
  }

  @Override
  public VersionResponse getVersion(SCMVersionRequestProto versionRequest) {
    return VersionResponse.newBuilder()
        .setVersion(0)
        .build();
  }

  /**
   * Add a new new node to the NodeDB. Must be called after register.
   * @param datanodeDetails Datanode details.
   */
  public void addNodeToDB(DatanodeDetails datanodeDetails) throws IOException {
    nodeDB.put(datanodeDetails.getUuid(), datanodeDetails);
    LOG.info("Adding new node {} to Node DB.", datanodeDetails.getUuid());
  }

  /**
   * Returns the last heartbeat time of the given node.
   *
   * @param datanodeDetails DatanodeDetails
   * @return last heartbeat time
   */
  public long getLastHeartbeat(DatanodeDetails datanodeDetails) {
    return datanodeHeartbeatMap.getOrDefault(datanodeDetails.getUuid(), 0L);
  }

  @Override
  public void onMessage(CommandForDatanode commandForDatanode,
                        EventPublisher ignored) {
    final Type cmdType = commandForDatanode.getCommand().getType();
    if (ALLOWED_COMMANDS.contains(cmdType)) {
      super.onMessage(commandForDatanode, ignored);
    } else {
      LOG.debug("Ignoring unsupported command {} for Datanode {}.",
<<<<<<< HEAD
          commandForDatanode.getCommand().getType(),
          commandForDatanode.getDatanodeId());
=======
          cmdType, commandForDatanode.getDatanodeId());
>>>>>>> f8f1b5f9
    }
  }

  /**
   * Send heartbeat to indicate the datanode is alive and doing well.
   *
   * @param datanodeDetails - DatanodeDetailsProto.
   * @param layoutInfo - Layout Version Proto
   * @return SCMheartbeat response.
   */
  @Override
  public List<SCMCommand> processHeartbeat(DatanodeDetails datanodeDetails,
                                           LayoutVersionProto layoutInfo) {
    // Update heartbeat map with current time
    datanodeHeartbeatMap.put(datanodeDetails.getUuid(), Time.now());
    List<SCMCommand> cmds = super.processHeartbeat(datanodeDetails, layoutInfo);
    return cmds.stream()
        .filter(c -> ALLOWED_COMMANDS.contains(c.getType()))
        .collect(toList());
  }

  @Override
  protected void updateDatanodeOpState(DatanodeDetails reportedDn)
      throws NodeNotFoundException {
    super.updateDatanodeOpState(reportedDn);
    // Update NodeOperationalState in NodeStatus to keep it consistent for Recon
    super.getNodeStateManager().setNodeOperationalState(reportedDn,
        reportedDn.getPersistedOpState(),
        reportedDn.getPersistedOpStateExpiryEpochSec());
  }
}<|MERGE_RESOLUTION|>--- conflicted
+++ resolved
@@ -135,12 +135,8 @@
       super.onMessage(commandForDatanode, ignored);
     } else {
       LOG.debug("Ignoring unsupported command {} for Datanode {}.",
-<<<<<<< HEAD
           commandForDatanode.getCommand().getType(),
           commandForDatanode.getDatanodeId());
-=======
-          cmdType, commandForDatanode.getDatanodeId());
->>>>>>> f8f1b5f9
     }
   }
 
