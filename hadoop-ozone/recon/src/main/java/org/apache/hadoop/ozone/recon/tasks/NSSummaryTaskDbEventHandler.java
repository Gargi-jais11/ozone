--- conflicted
+++ resolved
@@ -99,11 +99,7 @@
     }
     int[] fileBucket = nsSummary.getFileSizeBucket();
 
-<<<<<<< HEAD
-    // Update immediate parent's totals (these fields now represent totals)
-=======
     // Update immediate parent's totals (includes all descendant files)
->>>>>>> 0d1ceb35
     nsSummary.setNumOfFiles(nsSummary.getNumOfFiles() + 1);
     nsSummary.setSizeOfFiles(nsSummary.getSizeOfFiles() + keyInfo.getDataSize());
     // Before arithmetic operations, check for sentinel value
@@ -165,19 +161,19 @@
 
     // Add child directory to parent
     parentNSSummary.addChildDir(objectId);
-    
+
     // If the directory already existed with content, update immediate parent's stats
     if (directoryAlreadyExists && (existingSizeOfFiles > 0 || existingNumOfFiles > 0)) {
       parentNSSummary.setNumOfFiles(parentNSSummary.getNumOfFiles() + existingNumOfFiles);
       parentNSSummary.setSizeOfFiles(parentNSSummary.getSizeOfFiles() + existingSizeOfFiles);
-      
+
       long parentReplSize = parentNSSummary.getReplicatedSizeOfFiles();
       if (parentReplSize < 0) {
         parentReplSize = 0;
       }
       parentNSSummary.setReplicatedSizeOfFiles(parentReplSize + existingReplicatedSizeOfFiles);
       nsSummaryMap.put(parentObjectId, parentNSSummary);
-      
+
       // Propagate to grandparents and beyond
       propagateSizeUpwards(parentObjectId, existingSizeOfFiles,
           existingReplicatedSizeOfFiles, existingNumOfFiles, nsSummaryMap);
@@ -228,13 +224,13 @@
       throws IOException {
     long deletedDirObjectId = directoryInfo.getObjectID();
     long parentObjectId = directoryInfo.getParentObjectID();
-
+    
     // Get the deleted directory's NSSummary to extract its totals
     NSSummary deletedDirSummary = nsSummaryMap.get(deletedDirObjectId);
     if (deletedDirSummary == null) {
       deletedDirSummary = reconNamespaceSummaryManager.getNSSummary(deletedDirObjectId);
     }
-
+    
     // Get the parent directory's NSSummary
     NSSummary parentNsSummary = nsSummaryMap.get(parentObjectId);
     if (parentNsSummary == null) {
@@ -249,26 +245,16 @@
 
     // Remove the deleted directory ID from parent's childDir set
     parentNsSummary.removeChildDir(deletedDirObjectId);
-    
+
     // If deleted directory exists with content, update immediate parent's stats
     if (deletedDirSummary != null) {
-<<<<<<< HEAD
-      // Decrement parent's totals by the deleted directory's totals
-      parentNsSummary.setNumOfFiles(parentNsSummary.getNumOfFiles() - deletedDirSummary.getNumOfFiles());
-      parentNsSummary.setSizeOfFiles(parentNsSummary.getSizeOfFiles() - deletedDirSummary.getSizeOfFiles());
-
-      // Propagate the decrements upwards to all ancestors
-      propagateSizeUpwards(parentObjectId, -deletedDirSummary.getSizeOfFiles(),
-                          -deletedDirSummary.getNumOfFiles(), nsSummaryMap);
-
-=======
       long deletedSize = deletedDirSummary.getSizeOfFiles();
       int deletedNumFiles = deletedDirSummary.getNumOfFiles();
       long deletedReplSize = deletedDirSummary.getReplicatedSizeOfFiles();
       if (deletedReplSize < 0) {
         deletedReplSize = 0;
       }
-      
+
       // Decrement immediate parent's totals
       parentNsSummary.setNumOfFiles(parentNsSummary.getNumOfFiles() - deletedNumFiles);
       parentNsSummary.setSizeOfFiles(parentNsSummary.getSizeOfFiles() - deletedSize);
@@ -277,11 +263,10 @@
         parentNsSummary.setReplicatedSizeOfFiles(parentReplSize - deletedReplSize);
       }
       nsSummaryMap.put(parentObjectId, parentNsSummary);
-      
+
       // Propagate to grandparents and beyond
       propagateSizeUpwards(parentObjectId, -deletedSize, -deletedReplSize, -deletedNumFiles, nsSummaryMap);
       
->>>>>>> 0d1ceb35
       // Set the deleted directory's parentId to 0 (unlink it)
       deletedDirSummary.setParentId(0);
       nsSummaryMap.put(deletedDirObjectId, deletedDirSummary);
@@ -327,13 +312,8 @@
    * This ensures that when files are added/deleted, all ancestor directories
    * reflect the total changes in their sizeOfFiles and numOfFiles fields.
    */
-<<<<<<< HEAD
-  protected void propagateSizeUpwards(long objectId, long sizeChange,
-                                       int countChange, Map<Long, NSSummary> nsSummaryMap)
-=======
   protected void propagateSizeUpwards(long objectId, long sizeChange, long replicatedSizeChange,
                                        int countChange, Map<Long, NSSummary> nsSummaryMap) 
->>>>>>> 0d1ceb35
                                        throws IOException {
     // Get the current directory's NSSummary
     NSSummary nsSummary = nsSummaryMap.get(objectId);
@@ -362,7 +342,7 @@
         parentSummary.setReplicatedSizeOfFiles(parentReplSize + replicatedSizeChange);
         parentSummary.setNumOfFiles(parentSummary.getNumOfFiles() + countChange);
         nsSummaryMap.put(parentId, parentSummary);
-
+        
         // Recursively propagate to grandparents
         propagateSizeUpwards(parentId, sizeChange, replicatedSizeChange, countChange, nsSummaryMap);
       }
