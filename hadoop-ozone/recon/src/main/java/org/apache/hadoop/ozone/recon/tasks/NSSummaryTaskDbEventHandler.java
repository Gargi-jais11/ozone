--- conflicted
+++ resolved
@@ -98,7 +98,7 @@
       nsSummary = new NSSummary();
     }
     int[] fileBucket = nsSummary.getFileSizeBucket();
-    
+
     // Update immediate parent's totals (these fields now represent totals)
     nsSummary.setNumOfFiles(nsSummary.getNumOfFiles() + 1);
     nsSummary.setSizeOfFiles(nsSummary.getSizeOfFiles() + keyInfo.getDataSize());
@@ -198,13 +198,13 @@
       throws IOException {
     long deletedDirObjectId = directoryInfo.getObjectID();
     long parentObjectId = directoryInfo.getParentObjectID();
-    
+
     // Get the deleted directory's NSSummary to extract its totals
     NSSummary deletedDirSummary = nsSummaryMap.get(deletedDirObjectId);
     if (deletedDirSummary == null) {
       deletedDirSummary = reconNamespaceSummaryManager.getNSSummary(deletedDirObjectId);
     }
-    
+
     // Get the parent directory's NSSummary
     NSSummary parentNsSummary = nsSummaryMap.get(parentObjectId);
     if (parentNsSummary == null) {
@@ -222,11 +222,11 @@
       // Decrement parent's totals by the deleted directory's totals
       parentNsSummary.setNumOfFiles(parentNsSummary.getNumOfFiles() - deletedDirSummary.getNumOfFiles());
       parentNsSummary.setSizeOfFiles(parentNsSummary.getSizeOfFiles() - deletedDirSummary.getSizeOfFiles());
-      
+
       // Propagate the decrements upwards to all ancestors
-      propagateSizeUpwards(parentObjectId, -deletedDirSummary.getSizeOfFiles(), 
+      propagateSizeUpwards(parentObjectId, -deletedDirSummary.getSizeOfFiles(),
                           -deletedDirSummary.getNumOfFiles(), nsSummaryMap);
-      
+
       // Set the deleted directory's parentId to 0 (unlink it)
       deletedDirSummary.setParentId(0);
       nsSummaryMap.put(deletedDirObjectId, deletedDirSummary);
@@ -240,29 +240,6 @@
   protected boolean flushAndCommitNSToDB(Map<Long, NSSummary> nsSummaryMap) {
     try {
       updateNSSummariesToDB(nsSummaryMap, Collections.emptyList());
-<<<<<<< HEAD
-    } catch (IOException e) {
-      LOG.error("Unable to write Namespace Summary data in Recon DB.", e);
-      return false;
-    } finally {
-      nsSummaryMap.clear();
-    }
-    return true;
-  }
-
-  /**
-   * Flush and commit updated NSSummary to DB. This includes deleted objects of OM metadata also.
-   *
-   * @param nsSummaryMap Map of objectId to NSSummary
-   * @param objectIdsToBeDeleted list of objectids to be deleted
-   * @return true if successful, false otherwise
-   */
-  protected boolean flushAndCommitUpdatedNSToDB(Map<Long, NSSummary> nsSummaryMap,
-                                                Collection<Long> objectIdsToBeDeleted) {
-    try {
-      updateNSSummariesToDB(nsSummaryMap, objectIdsToBeDeleted);
-=======
->>>>>>> c6c4279f
     } catch (IOException e) {
       LOG.error("Unable to write Namespace Summary data in Recon DB.", e);
       return false;
@@ -298,7 +275,7 @@
    * reflect the total changes in their sizeOfFiles and numOfFiles fields.
    */
   protected void propagateSizeUpwards(long objectId, long sizeChange,
-                                       int countChange, Map<Long, NSSummary> nsSummaryMap) 
+                                       int countChange, Map<Long, NSSummary> nsSummaryMap)
                                        throws IOException {
     // Get the current directory's NSSummary
     NSSummary nsSummary = nsSummaryMap.get(objectId);
@@ -322,7 +299,7 @@
         parentSummary.setSizeOfFiles(parentSummary.getSizeOfFiles() + sizeChange);
         parentSummary.setNumOfFiles(parentSummary.getNumOfFiles() + countChange);
         nsSummaryMap.put(parentId, parentSummary);
-        
+
         // Recursively propagate to grandparents
         propagateSizeUpwards(parentId, sizeChange, countChange, nsSummaryMap);
       }
