--- conflicted
+++ resolved
@@ -809,43 +809,6 @@
         ReconUtils.constructFullPath(keyInfo, mockSummaryManager, mockMetadataManager));
   }
 
-<<<<<<< HEAD
-  @Test
-  public void testLoggingWhenParentIdIsNegative() throws IOException {
-    ReconNamespaceSummaryManager mockManager =
-        mock(ReconNamespaceSummaryManager.class);
-    Logger mockLogger = mock(Logger.class);
-    ReconUtils.setLogger(mockLogger);
-
-    NSSummary mockSummary = new NSSummary();
-    mockSummary.setParentId(-1);
-    when(mockManager.getNSSummary(anyLong())).thenReturn(mockSummary);
-
-    OmKeyInfo keyInfo = new OmKeyInfo.Builder()
-        .setKeyName("testKey")
-        .setVolumeName("vol")
-        .setBucketName("bucket")
-        .setObjectID(1L)
-        .setParentObjectID(1L)
-        .build();
-
-    assertThrows(ServiceNotReadyException.class, () ->
-        ReconUtils.constructFullPath(keyInfo, mockManager, null));
-
-    // Assert
-    ArgumentCaptor<String> logCaptor = ArgumentCaptor.forClass(String.class);
-    verify(mockLogger).warn(logCaptor.capture());
-    String loggedMessage = logCaptor.getValue();
-
-    // Here we can assert the exact message we expect to see in the logs.
-    // Since we set parentId = -1, this triggers the corruption detection path
-    assertEquals(
-        "NSSummary tree corruption detected, rebuild triggered. Returning empty string " +
-            "for path construction.", loggedMessage);
-  }
-
-=======
->>>>>>> c6c4279f
   /**
    * Write directories and keys info into OM DB.
    * @throws Exception
