/*
 * Licensed to the Apache Software Foundation (ASF) under one or more
 * contributor license agreements. See the NOTICE file distributed with
 * this work for additional information regarding copyright ownership.
 * The ASF licenses this file to You under the Apache License, Version 2.0
 * (the "License"); you may not use this file except in compliance with
 * the License. You may obtain a copy of the License at
 *
 *      http://www.apache.org/licenses/LICENSE-2.0
 *
 * Unless required by applicable law or agreed to in writing, software
 * distributed under the License is distributed on an "AS IS" BASIS,
 * WITHOUT WARRANTIES OR CONDITIONS OF ANY KIND, either express or implied.
 * See the License for the specific language governing permissions and
 * limitations under the License.
 */

package org.apache.hadoop.hdds.scm.cli;

import static org.apache.hadoop.hdds.HddsConfigKeys.HDDS_CONTAINER_TOKEN_ENABLED;
import static org.apache.hadoop.hdds.HddsConfigKeys.HDDS_CONTAINER_TOKEN_ENABLED_DEFAULT;
import static org.apache.hadoop.hdds.scm.ScmConfigKeys.OZONE_SCM_CONTAINER_SIZE;
import static org.apache.hadoop.hdds.scm.ScmConfigKeys.OZONE_SCM_CONTAINER_SIZE_DEFAULT;

import com.google.common.base.Preconditions;
import java.io.IOException;
import java.util.ArrayList;
import java.util.List;
import java.util.Map;
import java.util.Optional;
import java.util.UUID;
import org.apache.commons.lang3.tuple.Pair;
import org.apache.hadoop.conf.StorageUnit;
import org.apache.hadoop.hdds.client.ReplicationConfig;
import org.apache.hadoop.hdds.conf.ConfigurationSource;
import org.apache.hadoop.hdds.conf.OzoneConfiguration;
import org.apache.hadoop.hdds.protocol.DatanodeDetails;
import org.apache.hadoop.hdds.protocol.SecretKeyProtocolScm;
import org.apache.hadoop.hdds.protocol.datanode.proto.ContainerProtos.ContainerDataProto;
import org.apache.hadoop.hdds.protocol.datanode.proto.ContainerProtos.ReadContainerResponseProto;
import org.apache.hadoop.hdds.protocol.proto.HddsProtos;
import org.apache.hadoop.hdds.protocol.proto.HddsProtos.DeletedBlocksTransactionInfo;
import org.apache.hadoop.hdds.protocol.proto.StorageContainerLocationProtocolProtos.ContainerBalancerStatusInfoResponseProto;
import org.apache.hadoop.hdds.protocol.proto.StorageContainerLocationProtocolProtos.DecommissionScmResponseProto;
import org.apache.hadoop.hdds.protocol.proto.StorageContainerLocationProtocolProtos.StartContainerBalancerResponseProto;
import org.apache.hadoop.hdds.scm.DatanodeAdminError;
import org.apache.hadoop.hdds.scm.ScmConfigKeys;
import org.apache.hadoop.hdds.scm.XceiverClientManager;
import org.apache.hadoop.hdds.scm.XceiverClientSpi;
import org.apache.hadoop.hdds.scm.client.ClientTrustManager;
import org.apache.hadoop.hdds.scm.client.ScmClient;
import org.apache.hadoop.hdds.scm.container.ContainerID;
import org.apache.hadoop.hdds.scm.container.ContainerInfo;
import org.apache.hadoop.hdds.scm.container.ContainerListResult;
import org.apache.hadoop.hdds.scm.container.ContainerReplicaInfo;
import org.apache.hadoop.hdds.scm.container.ReplicationManagerReport;
import org.apache.hadoop.hdds.scm.container.common.helpers.ContainerWithPipeline;
import org.apache.hadoop.hdds.scm.pipeline.Pipeline;
import org.apache.hadoop.hdds.scm.protocol.StorageContainerLocationProtocol;
import org.apache.hadoop.hdds.scm.storage.ContainerProtocolCalls;
import org.apache.hadoop.hdds.security.x509.certificate.client.CACertificateProvider;
import org.apache.hadoop.hdds.utils.HAUtils;
import org.apache.hadoop.hdds.utils.HddsServerUtil;
import org.apache.hadoop.ozone.ClientVersion;
import org.apache.hadoop.ozone.OzoneSecurityUtil;
import org.apache.hadoop.ozone.upgrade.UpgradeFinalization.StatusAndMessages;
import org.slf4j.Logger;
import org.slf4j.LoggerFactory;

/**
 * This class provides the client-facing APIs of container operations.
 */
public class ContainerOperationClient implements ScmClient {

  private static final Logger LOG =
      LoggerFactory.getLogger(ContainerOperationClient.class);
  private final long containerSizeB;
  private final HddsProtos.ReplicationFactor replicationFactor;
  private final HddsProtos.ReplicationType replicationType;
  private final StorageContainerLocationProtocol
      storageContainerLocationClient;
  private final SecretKeyProtocolScm secretKeyClient;
  private final boolean containerTokenEnabled;
  private final OzoneConfiguration configuration;
  private XceiverClientManager xceiverClientManager;
  private int maxCountOfContainerList;

  public synchronized XceiverClientManager getXceiverClientManager()
      throws IOException {
    if (this.xceiverClientManager == null) {
      this.xceiverClientManager = newXCeiverClientManager(configuration);
    }
    return xceiverClientManager;
  }

  public ContainerOperationClient(OzoneConfiguration conf) throws IOException {
    this.configuration = conf;
    storageContainerLocationClient = newContainerRpcClient(conf);
    secretKeyClient = newSecretKeyClient(conf);
    containerSizeB = (int) conf.getStorageSize(OZONE_SCM_CONTAINER_SIZE,
        OZONE_SCM_CONTAINER_SIZE_DEFAULT, StorageUnit.BYTES);
    boolean useRatis = conf.getBoolean(
        ScmConfigKeys.HDDS_CONTAINER_RATIS_ENABLED_KEY,
        ScmConfigKeys.HDDS_CONTAINER_RATIS_ENABLED_DEFAULT);
    if (useRatis) {
      replicationFactor = HddsProtos.ReplicationFactor.THREE;
      replicationType = HddsProtos.ReplicationType.RATIS;
    } else {
      replicationFactor = HddsProtos.ReplicationFactor.ONE;
      replicationType = HddsProtos.ReplicationType.STAND_ALONE;
    }
    containerTokenEnabled = conf.getBoolean(HDDS_CONTAINER_TOKEN_ENABLED,
        HDDS_CONTAINER_TOKEN_ENABLED_DEFAULT);
    maxCountOfContainerList = conf
        .getInt(ScmConfigKeys.OZONE_SCM_CONTAINER_LIST_MAX_COUNT,
            ScmConfigKeys.OZONE_SCM_CONTAINER_LIST_MAX_COUNT_DEFAULT);
  }

  private XceiverClientManager newXCeiverClientManager(ConfigurationSource conf)
      throws IOException {
    XceiverClientManager manager;
    if (OzoneSecurityUtil.isSecurityEnabled(conf)) {
      CACertificateProvider caCerts = () -> HAUtils.buildCAX509List(conf);
      manager = new XceiverClientManager(conf,
          conf.getObject(XceiverClientManager.ScmClientConfig.class),
          new ClientTrustManager(caCerts, null));
    } else {
      manager = new XceiverClientManager(conf);
    }
    return manager;
  }

  public static StorageContainerLocationProtocol newContainerRpcClient(
      ConfigurationSource configSource) {
    return HAUtils.getScmContainerClient(configSource);
  }

  public static SecretKeyProtocolScm newSecretKeyClient(
      ConfigurationSource configSource) throws IOException {
    return HddsServerUtil.getSecretKeyClientForSCM(configSource);
  }

  @Override
  public ContainerWithPipeline createContainer(String owner)
      throws IOException {
    XceiverClientSpi client = null;
    XceiverClientManager clientManager = getXceiverClientManager();
    try {
      ContainerWithPipeline containerWithPipeline =
          storageContainerLocationClient.
              allocateContainer(replicationType, replicationFactor, owner);

      Pipeline pipeline = containerWithPipeline.getPipeline();
      client = clientManager.acquireClient(pipeline);

      Preconditions.checkState(
          pipeline.isOpen(),
          "Unexpected state=%s for pipeline=%s, expected state=%s",
          pipeline.getPipelineState(), pipeline.getId(),
          Pipeline.PipelineState.OPEN);
      createContainer(client,
          containerWithPipeline.getContainerInfo().getContainerID());
      return containerWithPipeline;
    } finally {
      if (client != null) {
        clientManager.releaseClient(client, false);
      }
    }
  }

  /**
   * Create a container over pipeline specified by the SCM.
   *
   * @param client      - Client to communicate with Datanodes.
   * @param containerId - Container ID.
   * @throws IOException
   */
  public void createContainer(XceiverClientSpi client,
      long containerId) throws IOException {
    String encodedToken = getEncodedContainerToken(containerId);

    ContainerProtocolCalls.createContainer(client, containerId, encodedToken);

    // Let us log this info after we let SCM know that we have completed the
    // creation state.
    if (LOG.isDebugEnabled()) {
      LOG.debug("Created container {} machines {}", containerId,
              client.getPipeline().getNodes());
    }
  }

  public String getEncodedContainerToken(long containerId) throws IOException {
    if (!containerTokenEnabled) {
      return "";
    }
    ContainerID containerID = ContainerID.valueOf(containerId);
    return storageContainerLocationClient.getContainerToken(containerID)
        .encodeToUrlString();
  }

  @Override
  public ContainerWithPipeline createContainer(HddsProtos.ReplicationType type,
      HddsProtos.ReplicationFactor factor, String owner) throws IOException {
    ReplicationConfig replicationConfig =
        ReplicationConfig.fromProtoTypeAndFactor(replicationType, factor);
    return createContainer(replicationConfig, owner);
  }

  @Override
  public ContainerWithPipeline createContainer(ReplicationConfig replicationConfig, String owner) throws IOException {
    XceiverClientSpi client = null;
    XceiverClientManager clientManager = getXceiverClientManager();
    try {
      ContainerWithPipeline containerWithPipeline = 
          storageContainerLocationClient.allocateContainer(replicationConfig, owner);
      Pipeline pipeline = containerWithPipeline.getPipeline();
      // connect to pipeline leader and allocate container on leader datanode.
      client = clientManager.acquireClient(pipeline);
      createContainer(client,
          containerWithPipeline.getContainerInfo().getContainerID());
      return containerWithPipeline;
    } finally {
      if (client != null) {
        clientManager.releaseClient(client, false);
      }
    }
  }

  @Override
  public Map<String, List<ContainerID>> getContainersOnDecomNode(DatanodeDetails dn) throws IOException {
    return storageContainerLocationClient.getContainersOnDecomNode(dn);
  }

  @Override
  public List<HddsProtos.Node> queryNode(
      HddsProtos.NodeOperationalState opState,
      HddsProtos.NodeState nodeState,
      HddsProtos.QueryScope queryScope, String poolName)
      throws IOException {
    return storageContainerLocationClient.queryNode(opState, nodeState,
        queryScope, poolName, ClientVersion.CURRENT_VERSION);
  }

  @Override
  public HddsProtos.Node queryNode(UUID uuid) throws IOException {
    return storageContainerLocationClient.queryNode(uuid);
  }

  @Override
  public List<DatanodeAdminError> decommissionNodes(List<String> hosts, boolean force)
      throws IOException {
    return storageContainerLocationClient.decommissionNodes(hosts, force);
  }

  @Override
  public List<DatanodeAdminError> recommissionNodes(List<String> hosts)
      throws IOException {
    return storageContainerLocationClient.recommissionNodes(hosts);
  }

  @Override
  public List<DatanodeAdminError> startMaintenanceNodes(List<String> hosts,
      int endHours, boolean force) throws IOException {
    return storageContainerLocationClient.startMaintenanceNodes(
        hosts, endHours, force);
  }

  @Override
  public Pipeline createReplicationPipeline(HddsProtos.ReplicationType type,
      HddsProtos.ReplicationFactor factor, HddsProtos.NodePool nodePool)
      throws IOException {
    return storageContainerLocationClient.createReplicationPipeline(type,
        factor, nodePool);
  }

  @Override
  public List<Pipeline> listPipelines() throws IOException {
    return storageContainerLocationClient.listPipelines();
  }

  @Override
  public Pipeline getPipeline(HddsProtos.PipelineID pipelineID)
      throws IOException {
    return storageContainerLocationClient.getPipeline(pipelineID);
  }

  @Override
  public void activatePipeline(HddsProtos.PipelineID pipelineID)
      throws IOException {
    storageContainerLocationClient.activatePipeline(pipelineID);
  }

  @Override
  public void deactivatePipeline(HddsProtos.PipelineID pipelineID)
      throws IOException {
    storageContainerLocationClient.deactivatePipeline(pipelineID);
  }

  @Override
  public void closePipeline(HddsProtos.PipelineID pipelineID)
      throws IOException {
    storageContainerLocationClient.closePipeline(pipelineID);
  }

  @Override
  public void close() {
    try {
      if (xceiverClientManager != null) {
        xceiverClientManager.close();
      }
      if (storageContainerLocationClient != null) {
        storageContainerLocationClient.close();
      }
    } catch (Exception ex) {
      LOG.error("Can't close " + this.getClass().getSimpleName(), ex);
    }
  }

  @Override
  public void deleteContainer(long containerId, Pipeline pipeline,
      boolean force) throws IOException {
    XceiverClientSpi client = null;
    XceiverClientManager clientManager = getXceiverClientManager();
    try {
      String encodedToken = getEncodedContainerToken(containerId);

      client = clientManager.acquireClient(pipeline);
      ContainerProtocolCalls
          .deleteContainer(client, containerId, force, encodedToken);
      storageContainerLocationClient
          .deleteContainer(containerId);
      if (LOG.isDebugEnabled()) {
        LOG.debug("Deleted container {}, machines: {} ", containerId,
            pipeline.getNodes());
      }
    } finally {
      if (client != null) {
        clientManager.releaseClient(client, false);
      }
    }
  }

  @Override
  public void deleteContainer(long containerID, boolean force)
      throws IOException {
    ContainerWithPipeline info = getContainerWithPipeline(containerID);
    deleteContainer(containerID, info.getPipeline(), force);
  }

  @Override
  public ContainerListResult listContainer(long startContainerID,
      int count) throws IOException {
    if (count > maxCountOfContainerList) {
      LOG.warn("Attempting to list {} containers. However, this exceeds" +
          " the cluster's current limit of {}. The results will be capped at the" +
          " maximum allowed count.", count, maxCountOfContainerList);
      count = maxCountOfContainerList;
    }
    return storageContainerLocationClient.listContainer(
        startContainerID, count);
  }

  @Override
  public ContainerListResult listContainer(long startContainerID,
      int count, HddsProtos.LifeCycleState state,
      HddsProtos.ReplicationType repType,
      ReplicationConfig replicationConfig) throws IOException {
    if (count > maxCountOfContainerList) {
      LOG.warn("Attempting to list {} containers. However, this exceeds" +
          " the cluster's current limit of {}. The results will be capped at the" +
          " maximum allowed count.", count, maxCountOfContainerList);
      count = maxCountOfContainerList;
    }
    return storageContainerLocationClient.listContainer(
        startContainerID, count, state, repType, replicationConfig);
  }

  @Override
  public ContainerDataProto readContainer(long containerID,
      Pipeline pipeline) throws IOException {
    XceiverClientManager clientManager = getXceiverClientManager();
    String encodedToken = getEncodedContainerToken(containerID);
    XceiverClientSpi client = null;
    try {
      client = clientManager.acquireClientForReadData(pipeline);
      ReadContainerResponseProto response = ContainerProtocolCalls
          .readContainer(client, containerID, encodedToken);
      if (LOG.isDebugEnabled()) {
        LOG.debug("Read container {}, machines: {} ", containerID,
            pipeline.getNodes());
      }
      return response.getContainerData();
    } finally {
      if (client != null) {
        clientManager.releaseClient(client, false);
      }
    }
  }

  public Map<DatanodeDetails, ReadContainerResponseProto>
      readContainerFromAllNodes(long containerID, Pipeline pipeline)
      throws IOException, InterruptedException {
    XceiverClientManager clientManager = getXceiverClientManager();
    String encodedToken = getEncodedContainerToken(containerID);
    XceiverClientSpi client = null;
    try {
      client = clientManager.acquireClientForReadData(pipeline);
      Map<DatanodeDetails, ReadContainerResponseProto> responses =
          ContainerProtocolCalls.readContainerFromAllNodes(client, containerID,
              encodedToken);
      return responses;
    } finally {
      if (client != null) {
        clientManager.releaseClient(client, false);
      }
    }
  }

  @Override
  public ContainerDataProto readContainer(long containerID) throws IOException {
    ContainerWithPipeline info = getContainerWithPipeline(containerID);
    return readContainer(containerID, info.getPipeline());
  }

  @Override
  public ContainerInfo getContainer(long containerId) throws
      IOException {
    return storageContainerLocationClient.getContainer(containerId);
  }

  @Override
  public ContainerWithPipeline getContainerWithPipeline(long containerId)
      throws IOException {
    return storageContainerLocationClient.getContainerWithPipeline(containerId);
  }

  @Override
  public List<ContainerReplicaInfo>
      getContainerReplicas(long containerId) throws IOException {
    List<HddsProtos.SCMContainerReplicaProto> protos =
        storageContainerLocationClient.getContainerReplicas(containerId,
            ClientVersion.CURRENT_VERSION);
    List<ContainerReplicaInfo> replicas = new ArrayList<>();
    for (HddsProtos.SCMContainerReplicaProto p : protos) {
      replicas.add(ContainerReplicaInfo.fromProto(p));
    }
    return replicas;
  }

  @Override
  public void closeContainer(long containerId)
      throws IOException {
    if (LOG.isDebugEnabled()) {
      LOG.debug("Close container {}", containerId);
    }
    storageContainerLocationClient.closeContainer(containerId);
  }

  @Override
  public long getContainerSize(long containerID) throws IOException {
    // TODO : Fix this, it currently returns the capacity
    // but not the current usage.
    return containerSizeB;
  }

  @Override
  public boolean inSafeMode() throws IOException {
    return storageContainerLocationClient.inSafeMode();
  }

  @Override
  public Map<String, Pair<Boolean, String>> getSafeModeRuleStatuses()
      throws IOException {
    return storageContainerLocationClient.getSafeModeRuleStatuses();
  }

  @Override
  public boolean forceExitSafeMode() throws IOException {
    return storageContainerLocationClient.forceExitSafeMode();
  }

  @Override
  public void startReplicationManager() throws IOException {
    storageContainerLocationClient.startReplicationManager();
  }

  @Override
  public void stopReplicationManager() throws IOException {
    storageContainerLocationClient.stopReplicationManager();
  }

  @Override
  public boolean getReplicationManagerStatus() throws IOException {
    return storageContainerLocationClient.getReplicationManagerStatus();
  }

  @Override
  public ReplicationManagerReport getReplicationManagerReport()
      throws IOException {
    return storageContainerLocationClient.getReplicationManagerReport();
  }

  @Override
  public StartContainerBalancerResponseProto startContainerBalancer(
      Optional<Double> threshold, Optional<Integer> iterations,
      Optional<Integer> maxDatanodesPercentageToInvolvePerIteration,
      Optional<Long> maxSizeToMovePerIterationInGB,
      Optional<Long> maxSizeEnteringTargetInGB,
      Optional<Long> maxSizeLeavingSourceInGB,
      Optional<Integer> balancingInterval,
      Optional<Integer> moveTimeout,
      Optional<Integer> moveReplicationTimeout,
      Optional<Boolean> networkTopologyEnable,
      Optional<String> includeNodes,
      Optional<String> excludeNodes) throws IOException {
    return storageContainerLocationClient.startContainerBalancer(threshold,
        iterations, maxDatanodesPercentageToInvolvePerIteration,
        maxSizeToMovePerIterationInGB, maxSizeEnteringTargetInGB,
        maxSizeLeavingSourceInGB, balancingInterval, moveTimeout,
        moveReplicationTimeout, networkTopologyEnable, includeNodes,
        excludeNodes);
  }

  @Override
  public void stopContainerBalancer() throws IOException {
    storageContainerLocationClient.stopContainerBalancer();
  }

  @Override
  public boolean getContainerBalancerStatus() throws IOException {
    return storageContainerLocationClient.getContainerBalancerStatus();
  }

  @Override
  public ContainerBalancerStatusInfoResponseProto getContainerBalancerStatusInfo() throws IOException {
    return storageContainerLocationClient.getContainerBalancerStatusInfo();
  }

  @Override
  public List<String> getScmRoles() throws IOException {
    return storageContainerLocationClient.getScmInfo().getPeerRoles();
  }

  @Override
  public boolean rotateSecretKeys(boolean force) throws IOException {
    return secretKeyClient.checkAndRotate(force);
  }

  @Override
  public void transferLeadership(String newLeaderId) throws IOException {
    storageContainerLocationClient.transferLeadership(newLeaderId);
  }

  @Override
  public List<DeletedBlocksTransactionInfo> getFailedDeletedBlockTxn(int count,
      long startTxId) throws IOException {
    return storageContainerLocationClient.getFailedDeletedBlockTxn(count,
        startTxId);
  }

  @Override
  public int resetDeletedBlockRetryCount(List<Long> txIDs) throws IOException {
    return storageContainerLocationClient.resetDeletedBlockRetryCount(txIDs);
  }

  @Override
  public List<HddsProtos.DatanodeUsageInfoProto> getDatanodeUsageInfo(
      String address, String uuid) throws IOException {
    return storageContainerLocationClient.getDatanodeUsageInfo(address,
        uuid, ClientVersion.CURRENT_VERSION);
  }

  @Override
  public List<HddsProtos.DatanodeUsageInfoProto> getDatanodeUsageInfo(
      boolean mostUsed, int count) throws IOException {
    return storageContainerLocationClient.getDatanodeUsageInfo(mostUsed, count,
        ClientVersion.CURRENT_VERSION);
  }

  @Override
  public StatusAndMessages finalizeScmUpgrade(String upgradeClientID)
      throws IOException {
    return storageContainerLocationClient.finalizeScmUpgrade(upgradeClientID);
  }

  @Override
  public StatusAndMessages queryUpgradeFinalizationProgress(
      String upgradeClientID, boolean force, boolean readonly)
      throws IOException {
    return storageContainerLocationClient.queryUpgradeFinalizationProgress(
        upgradeClientID, force, readonly);
  }

  @Override
  public DecommissionScmResponseProto decommissionScm(
      String scmId)
      throws IOException {
    return storageContainerLocationClient.decommissionScm(scmId);
  }

  @Override
  public String getMetrics(String query) throws IOException {
    return storageContainerLocationClient.getMetrics(query);
  }

  @Override
<<<<<<< HEAD
  public List<HddsProtos.DatanodeDiskBalancerInfoProto> getDiskBalancerReport(
      int count) throws IOException {
    return storageContainerLocationClient.getDiskBalancerReport(count,
        ClientVersion.CURRENT_VERSION);
  }

  @Override
  public List<DatanodeAdminError> startDiskBalancer(Optional<Double> threshold,
      Optional<Long> bandwidthInMB, Optional<Integer> parallelThread, Optional<Boolean> stopAfterDiskEven,
      Optional<List<String>> hosts) throws IOException {
    return storageContainerLocationClient.startDiskBalancer(threshold,
        bandwidthInMB, parallelThread, stopAfterDiskEven, hosts);
  }

  @Override
  public List<DatanodeAdminError> stopDiskBalancer(Optional<List<String>> hosts)
      throws IOException {
    return storageContainerLocationClient.stopDiskBalancer(hosts);
  }

  @Override
  public List<HddsProtos.DatanodeDiskBalancerInfoProto> getDiskBalancerStatus(
      Optional<List<String>> hosts,
      Optional<HddsProtos.DiskBalancerRunningStatus> runningStatus)
      throws IOException {
    return storageContainerLocationClient.getDiskBalancerStatus(hosts,
        runningStatus, ClientVersion.CURRENT_VERSION);
  }

  @Override
  public List<DatanodeAdminError> updateDiskBalancerConfiguration(
      Optional<Double> threshold, Optional<Long> bandwidth,
      Optional<Integer> parallelThread, Optional<Boolean> stopAfterDiskEven, Optional<List<String>> hosts)
      throws IOException {
    return storageContainerLocationClient.updateDiskBalancerConfiguration(
        threshold, bandwidth, parallelThread, stopAfterDiskEven, hosts);
=======
  public void reconcileContainer(long id) throws IOException {
    storageContainerLocationClient.reconcileContainer(id);
>>>>>>> 05c7e62f
  }
}<|MERGE_RESOLUTION|>--- conflicted
+++ resolved
@@ -604,7 +604,6 @@
   }
 
   @Override
-<<<<<<< HEAD
   public List<HddsProtos.DatanodeDiskBalancerInfoProto> getDiskBalancerReport(
       int count) throws IOException {
     return storageContainerLocationClient.getDiskBalancerReport(count,
@@ -641,9 +640,10 @@
       throws IOException {
     return storageContainerLocationClient.updateDiskBalancerConfiguration(
         threshold, bandwidth, parallelThread, stopAfterDiskEven, hosts);
-=======
+  }
+
+  @Override
   public void reconcileContainer(long id) throws IOException {
     storageContainerLocationClient.reconcileContainer(id);
->>>>>>> 05c7e62f
   }
 }