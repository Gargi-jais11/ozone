/*
 * Licensed to the Apache Software Foundation (ASF) under one or more
 * contributor license agreements.  See the NOTICE file distributed with this
 * work for additional information regarding copyright ownership.  The ASF
 * licenses this file to you under the Apache License, Version 2.0 (the
 * "License"); you may not use this file except in compliance with the License.
 * You may obtain a copy of the License at
 * <p>
 * http://www.apache.org/licenses/LICENSE-2.0
 * <p>
 * Unless required by applicable law or agreed to in writing, software
 * distributed under the License is distributed on an "AS IS" BASIS, WITHOUT
 * WARRANTIES OR CONDITIONS OF ANY KIND, either express or implied. See the
 * License for the specific language governing permissions and limitations under
 * the License.
 */

package org.apache.hadoop.ozone;

import com.google.common.annotations.VisibleForTesting;
import com.google.common.base.Preconditions;
import java.io.File;
import java.io.IOException;
import java.net.InetSocketAddress;
import java.security.MessageDigest;
import java.security.NoSuchAlgorithmException;
import java.security.SecureRandom;
import java.util.ArrayList;
import java.util.Collection;
import java.util.Collections;
import java.util.HashMap;
import java.util.HashSet;
import java.util.List;
import java.util.Map;
import java.util.Optional;
import java.util.OptionalInt;
import java.util.Set;
import java.util.stream.Collectors;
import java.util.Comparator;

import edu.umd.cs.findbugs.annotations.SuppressFBWarnings;
import org.apache.hadoop.fs.Path;
import org.apache.hadoop.hdds.conf.ConfigurationSource;
import org.apache.hadoop.hdds.conf.OzoneConfiguration;
import org.apache.hadoop.hdds.protocol.proto.HddsProtos;
import org.apache.hadoop.hdds.scm.client.HddsClientUtils;
import org.apache.hadoop.net.NetUtils;
import org.apache.hadoop.ozone.conf.OMClientConfig;
import org.apache.hadoop.ozone.ha.ConfUtils;
import org.apache.hadoop.ozone.om.exceptions.OMException;
import org.apache.hadoop.ozone.om.helpers.OMNodeDetails;
import org.apache.hadoop.ozone.om.helpers.OmKeyInfo;
import org.apache.hadoop.ozone.om.helpers.RepeatedOmKeyInfo;
import org.apache.hadoop.ozone.om.helpers.ServiceInfo;
import org.apache.hadoop.ozone.protocol.proto.OzoneManagerProtocolProtos;

import org.apache.commons.lang3.StringUtils;

import static org.apache.hadoop.hdds.HddsUtils.getHostName;
import static org.apache.hadoop.hdds.HddsUtils.getHostNameFromConfigKeys;
import static org.apache.hadoop.hdds.HddsUtils.getPortNumberFromConfigKeys;
import static org.apache.hadoop.ozone.OzoneConsts.OM_KEY_PREFIX;
import static org.apache.hadoop.ozone.OzoneConsts.OM_SNAPSHOT_INDICATOR;
import static org.apache.hadoop.ozone.om.OMConfigKeys.OZONE_OM_ADDRESS_KEY;
import static org.apache.hadoop.ozone.om.OMConfigKeys.OZONE_OM_BIND_HOST_DEFAULT;
import static org.apache.hadoop.ozone.om.OMConfigKeys.OZONE_OM_DECOMMISSIONED_NODES_KEY;
import static org.apache.hadoop.ozone.om.OMConfigKeys.OZONE_OM_HTTPS_ADDRESS_KEY;
import static org.apache.hadoop.ozone.om.OMConfigKeys.OZONE_OM_HTTPS_BIND_HOST_KEY;
import static org.apache.hadoop.ozone.om.OMConfigKeys.OZONE_OM_HTTPS_BIND_PORT_DEFAULT;
import static org.apache.hadoop.ozone.om.OMConfigKeys.OZONE_OM_HTTP_ADDRESS_KEY;
import static org.apache.hadoop.ozone.om.OMConfigKeys.OZONE_OM_HTTP_BIND_HOST_KEY;
import static org.apache.hadoop.ozone.om.OMConfigKeys.OZONE_OM_HTTP_BIND_PORT_DEFAULT;
import static org.apache.hadoop.ozone.om.OMConfigKeys.OZONE_OM_INTERNAL_SERVICE_ID;
import static org.apache.hadoop.ozone.om.OMConfigKeys.OZONE_OM_NODES_KEY;
import static org.apache.hadoop.ozone.om.OMConfigKeys.OZONE_OM_PORT_DEFAULT;
import static org.apache.hadoop.ozone.om.OMConfigKeys.OZONE_OM_SERVICE_IDS_KEY;

import org.slf4j.Logger;
import org.slf4j.LoggerFactory;

/**
 * Stateless helper functions for the server and client side of OM
 * communication.
 */
public final class OmUtils {
  public static final Logger LOG = LoggerFactory.getLogger(OmUtils.class);
  private static final SecureRandom SRAND = new SecureRandom();
  private static byte[] randomBytes = new byte[32];

  private static final long TRANSACTION_ID_SHIFT = 8;
  // from the 64 bits of ObjectID (long variable), 2 bits are reserved for
  // epoch and 8 bits for recursive directory creation, if required. This
  // leaves 54 bits for the transaction ID. Also, the last transaction ID is
  // reserved for creating S3G volume on OM start {@link
  // OzoneManager#addS3GVolumeToDB()}.
  public static final long EPOCH_ID_SHIFT = 62; // 64 - 2
  public static final long REVERSE_EPOCH_ID_SHIFT = 2; // 64 - EPOCH_ID_SHIFT
  public static final long MAX_TRXN_ID = (1L << 54) - 2;
  public static final int EPOCH_WHEN_RATIS_NOT_ENABLED = 1;
  public static final int EPOCH_WHEN_RATIS_ENABLED = 2;

  private OmUtils() {
  }

  /**
   * Retrieve the socket address that is used by OM.
   * @param conf
   * @return Target InetSocketAddress for the SCM service endpoint.
   */
  public static InetSocketAddress getOmAddress(ConfigurationSource conf) {
    return NetUtils.createSocketAddr(getOmRpcAddress(conf));
  }

  /**
   * Return list of OM addresses by service ids - when HA is enabled.
   *
   * @param conf {@link ConfigurationSource}
   * @return {service.id -> [{@link InetSocketAddress}]}
   */
  public static Map<String, List<InetSocketAddress>> getOmHAAddressesById(
      ConfigurationSource conf) {
    Map<String, List<InetSocketAddress>> result = new HashMap<>();
    for (String serviceId : conf.getTrimmedStringCollection(
        OZONE_OM_SERVICE_IDS_KEY)) {
      if (!result.containsKey(serviceId)) {
        result.put(serviceId, new ArrayList<>());
      }
      for (String nodeId : getActiveOMNodeIds(conf, serviceId)) {
        String rpcAddr = getOmRpcAddress(conf,
            ConfUtils.addKeySuffixes(OZONE_OM_ADDRESS_KEY, serviceId, nodeId));
        if (rpcAddr != null) {
          result.get(serviceId).add(NetUtils.createSocketAddr(rpcAddr));
        } else {
          LOG.warn("Address undefined for nodeId: {} for service {}", nodeId,
              serviceId);
        }
      }
    }
    return result;
  }

  /**
   * Retrieve the socket address that is used by OM.
   * @param conf
   * @return Target InetSocketAddress for the SCM service endpoint.
   */
  public static String getOmRpcAddress(ConfigurationSource conf) {
    final Optional<String> host = getHostNameFromConfigKeys(conf,
        OZONE_OM_ADDRESS_KEY);

    return host.orElse(OZONE_OM_BIND_HOST_DEFAULT) + ":" +
        getOmRpcPort(conf);
  }

  /**
   * Retrieve the socket address that is used by OM as specified by the confKey.
   * Return null if the specified conf key is not set.
   * @param conf configuration
   * @param confKey configuration key to lookup address from
   * @return Target InetSocketAddress for the OM RPC server.
   */
  public static String getOmRpcAddress(ConfigurationSource conf,
      String confKey) {
    final Optional<String> host = getHostNameFromConfigKeys(conf, confKey);

    if (host.isPresent()) {
      return host.get() + ":" + getOmRpcPort(conf, confKey);
    } else {
      // The specified confKey is not set
      return null;
    }
  }

  /**
   * Retrieve the socket address that should be used by clients to connect
   * to OM.
   * @param conf
   * @return Target InetSocketAddress for the OM service endpoint.
   */
  public static InetSocketAddress getOmAddressForClients(
      ConfigurationSource conf) {
    final Optional<String> host = getHostNameFromConfigKeys(conf,
        OZONE_OM_ADDRESS_KEY);

    if (!host.isPresent()) {
      throw new IllegalArgumentException(
          OZONE_OM_ADDRESS_KEY + " must be defined. See" +
              " https://wiki.apache.org/hadoop/Ozone#Configuration for" +
              " details on configuring Ozone.");
    }

    return NetUtils.createSocketAddr(
        host.get() + ":" + getOmRpcPort(conf));
  }

  /**
   * Returns true if OZONE_OM_SERVICE_IDS_KEY is defined and not empty.
   * @param conf Configuration
   * @return true if OZONE_OM_SERVICE_IDS_KEY is defined and not empty;
   * else false.
   */
  public static boolean isServiceIdsDefined(ConfigurationSource conf) {
    String val = conf.get(OZONE_OM_SERVICE_IDS_KEY);
    return val != null && val.length() > 0;
  }

  /**
   * Returns true if HA for OzoneManager is configured for the given service id.
   * @param conf Configuration
   * @param serviceId OM HA cluster service ID
   * @return true if HA is configured in the configuration; else false.
   */
  public static boolean isOmHAServiceId(ConfigurationSource conf,
      String serviceId) {
    Collection<String> omServiceIds = conf.getTrimmedStringCollection(
        OZONE_OM_SERVICE_IDS_KEY);
    return omServiceIds.contains(serviceId);
  }

  public static int getOmRpcPort(ConfigurationSource conf) {
    return getPortNumberFromConfigKeys(conf, OZONE_OM_ADDRESS_KEY)
        .orElse(OZONE_OM_PORT_DEFAULT);
  }

  /**
   * Retrieve the port that is used by OM as specified by the confKey.
   * Return default port if port is not specified in the confKey.
   * @param conf configuration
   * @param confKey configuration key to lookup address from
   * @return Port on which OM RPC server will listen on
   */
  public static int getOmRpcPort(ConfigurationSource conf, String confKey) {
    return getPortNumberFromConfigKeys(conf, confKey)
        .orElse(OZONE_OM_PORT_DEFAULT);
  }

  public static int getOmRestPort(ConfigurationSource conf) {
    return getPortNumberFromConfigKeys(conf, OZONE_OM_HTTP_ADDRESS_KEY)
        .orElse(OZONE_OM_HTTP_BIND_PORT_DEFAULT);
  }


  /**
   * Checks if the OM request is read only or not.
   * @param omRequest OMRequest proto
   * @return True if its readOnly, false otherwise.
   */
  public static boolean isReadOnly(
      OzoneManagerProtocolProtos.OMRequest omRequest) {
    OzoneManagerProtocolProtos.Type cmdType = omRequest.getCmdType();
    switch (cmdType) {
    case CheckVolumeAccess:
    case InfoVolume:
    case ListVolume:
    case InfoBucket:
    case ListBuckets:
    case LookupKey:
    case ListKeys:
    case ListTrash:
    case ServiceList:
    case ListMultiPartUploadParts:
    case GetFileStatus:
    case LookupFile:
    case ListStatus:
    case GetAcl:
    case DBUpdates:
    case ListMultipartUploads:
    case FinalizeUpgradeProgress:
    case PrepareStatus:
    case GetS3VolumeContext:
    case ListTenant:
    case TenantGetUserInfo:
    case TenantListUser:
    case ListSnapshot:
    case EchoRPC:
    case RangerBGSync:
      // RangerBGSync is a read operation in the sense that it doesn't directly
      // write to OM DB. And therefore it doesn't need a OMClientRequest.
      // Although indirectly the Ranger sync service task could invoke write
      // operation SetRangerServiceVersion.
<<<<<<< HEAD
    case SnapshotDiff:
=======
    case GetKeyInfo:
>>>>>>> ab91e462
      return true;
    case CreateVolume:
    case SetVolumeProperty:
    case DeleteVolume:
    case CreateBucket:
    case SetBucketProperty:
    case DeleteBucket:
    case CreateKey:
    case RenameKey:
    case RenameKeys:
    case DeleteKey:
    case DeleteKeys:
    case CommitKey:
    case AllocateBlock:
    case InitiateMultiPartUpload:
    case CommitMultiPartUpload:
    case CompleteMultiPartUpload:
    case AbortMultiPartUpload:
    case GetS3Secret:
    case GetDelegationToken:
    case RenewDelegationToken:
    case CancelDelegationToken:
    case CreateDirectory:
    case CreateFile:
    case RemoveAcl:
    case SetAcl:
    case AddAcl:
    case PurgeKeys:
    case RecoverTrash:
    case FinalizeUpgrade:
    case Prepare:
    case CancelPrepare:
    case DeleteOpenKeys:
    case SetS3Secret:
    case RevokeS3Secret:
    case PurgeDirectories:
    case PurgePaths:
    case CreateTenant:
    case DeleteTenant:
    case TenantAssignUserAccessId:
    case TenantRevokeUserAccessId:
    case TenantAssignAdmin:
    case TenantRevokeAdmin:
    case SetRangerServiceVersion:
    case CreateSnapshot:
      return false;
    default:
      LOG.error("CmdType {} is not categorized as readOnly or not.", cmdType);
      return false;
    }
  }

  public static byte[] getSHADigest() throws IOException {
    try {
      SRAND.nextBytes(randomBytes);
      MessageDigest sha = MessageDigest.getInstance(OzoneConsts.FILE_HASH);
      return sha.digest(randomBytes);
    } catch (NoSuchAlgorithmException ex) {
      throw new IOException("Error creating an instance of SHA-256 digest.\n" +
          "This could possibly indicate a faulty JRE");
    }
  }

  /**
   * Get a collection of all active omNodeIds (excluding decommissioned nodes)
   * for the given omServiceId.
   */
  public static Collection<String> getActiveOMNodeIds(ConfigurationSource conf,
      String omServiceId) {
    String nodeIdsKey = ConfUtils.addSuffix(OZONE_OM_NODES_KEY, omServiceId);
    Collection<String> nodeIds = conf.getTrimmedStringCollection(nodeIdsKey);
    String decommNodesKey = ConfUtils.addKeySuffixes(
        OZONE_OM_DECOMMISSIONED_NODES_KEY, omServiceId);
    Collection<String> decommNodeIds = conf.getTrimmedStringCollection(
        decommNodesKey);
    nodeIds.removeAll(decommNodeIds);

    return nodeIds;
  }

  /**
   * Get a collection of all omNodeIds (active and decommissioned) for a
   * gived omServiceId.
   */
  public static Collection<String> getAllOMNodeIds(ConfigurationSource conf,
      String omServiceId) {
    Set<String> nodeIds = new HashSet<>();
    String nodeIdsKey = ConfUtils.addSuffix(OZONE_OM_NODES_KEY, omServiceId);
    String decommNodesKey = ConfUtils.addKeySuffixes(
        OZONE_OM_DECOMMISSIONED_NODES_KEY, omServiceId);

    nodeIds.addAll(conf.getTrimmedStringCollection(nodeIdsKey));
    nodeIds.addAll(conf.getTrimmedStringCollection(decommNodesKey));

    return nodeIds;
  }

  /**
   * Get a collection of nodeIds of all decommissioned OMs for a given
   * omServideId.
   */
  public static Collection<String> getDecommissionedNodes(
      ConfigurationSource conf, String omServiceId) {
    return conf.getTrimmedStringCollection(ConfUtils.addKeySuffixes(
        OZONE_OM_DECOMMISSIONED_NODES_KEY, omServiceId));
  }

  /**
   * @return <code>coll</code> if it is non-null and non-empty. Otherwise,
   * returns a list with a single null value.
   */
  public static Collection<String> emptyAsSingletonNull(Collection<String>
      coll) {
    if (coll == null || coll.isEmpty()) {
      return Collections.singletonList(null);
    } else {
      return coll;
    }
  }

  /**
   * If a OM conf is only set with key suffixed with OM Node ID, return the
   * set value.
   * @return if the value is set for key suffixed with OM Node ID, return the
   * value, else return null.
   */
  public static String getConfSuffixedWithOMNodeId(ConfigurationSource conf,
      String confKey, String omServiceID, String omNodeId) {
    String suffixedConfKey = ConfUtils.addKeySuffixes(
        confKey, omServiceID, omNodeId);
    String confValue = conf.getTrimmed(suffixedConfKey);
    if (StringUtils.isNotEmpty(confValue)) {
      return confValue;
    }
    return null;
  }

  /**
   * Returns the http address of peer OM node.
   * @param conf Configuration
   * @param omNodeId peer OM node ID
   * @param omNodeHostAddr peer OM node host address
   * @return http address of peer OM node in the format <hostName>:<port>
   */
  public static String getHttpAddressForOMPeerNode(ConfigurationSource conf,
      String omServiceId, String omNodeId, String omNodeHostAddr) {
    final Optional<String> bindHost = getHostNameFromConfigKeys(conf,
        ConfUtils.addKeySuffixes(
            OZONE_OM_HTTP_BIND_HOST_KEY, omServiceId, omNodeId));

    final OptionalInt addressPort = getPortNumberFromConfigKeys(conf,
        ConfUtils.addKeySuffixes(
            OZONE_OM_HTTP_ADDRESS_KEY, omServiceId, omNodeId));

    final Optional<String> addressHost = getHostNameFromConfigKeys(conf,
        ConfUtils.addKeySuffixes(
            OZONE_OM_HTTP_ADDRESS_KEY, omServiceId, omNodeId));

    String hostName = bindHost.orElse(addressHost.orElse(omNodeHostAddr));

    return hostName + ":" + addressPort.orElse(OZONE_OM_HTTP_BIND_PORT_DEFAULT);
  }

  /**
   * Returns the https address of peer OM node.
   * @param conf Configuration
   * @param omNodeId peer OM node ID
   * @param omNodeHostAddr peer OM node host address
   * @return https address of peer OM node in the format <hostName>:<port>
   */
  public static String getHttpsAddressForOMPeerNode(ConfigurationSource conf,
      String omServiceId, String omNodeId, String omNodeHostAddr) {
    final Optional<String> bindHost = getHostNameFromConfigKeys(conf,
        ConfUtils.addKeySuffixes(
            OZONE_OM_HTTPS_BIND_HOST_KEY, omServiceId, omNodeId));

    final OptionalInt addressPort = getPortNumberFromConfigKeys(conf,
        ConfUtils.addKeySuffixes(
            OZONE_OM_HTTPS_ADDRESS_KEY, omServiceId, omNodeId));

    final Optional<String> addressHost = getHostNameFromConfigKeys(conf,
        ConfUtils.addKeySuffixes(
            OZONE_OM_HTTPS_ADDRESS_KEY, omServiceId, omNodeId));

    String hostName = bindHost.orElse(addressHost.orElse(omNodeHostAddr));

    return hostName + ":" +
        addressPort.orElse(OZONE_OM_HTTPS_BIND_PORT_DEFAULT);
  }

  public static File createOMDir(String dirPath) {
    File dirFile = new File(dirPath);
    if (!dirFile.mkdirs() && !dirFile.exists()) {
      throw new IllegalArgumentException("Unable to create path: " + dirFile);
    }
    return dirFile;
  }

  /**
   * Prepares key info to be moved to deletedTable.
   * 1. It strips GDPR metadata from key info
   * 2. For given object key, if the repeatedOmKeyInfo instance is null, it
   * implies that no entry for the object key exists in deletedTable so we
   * create a new instance to include this key, else we update the existing
   * repeatedOmKeyInfo instance.
   * 3. Set the updateID to the transactionLogIndex.
   * @param keyInfo args supplied by client
   * @param repeatedOmKeyInfo key details from deletedTable
   * @param trxnLogIndex For Multipart keys, this is the transactionLogIndex
   *                     of the MultipartUploadAbort request which needs to
   *                     be set as the updateID of the partKeyInfos.
   *                     For regular Key deletes, this value should be set to
   *                     the same updateID as is in keyInfo.
   * @return {@link RepeatedOmKeyInfo}
   */
  public static RepeatedOmKeyInfo prepareKeyForDelete(OmKeyInfo keyInfo,
      RepeatedOmKeyInfo repeatedOmKeyInfo, long trxnLogIndex,
      boolean isRatisEnabled) {
    // If this key is in a GDPR enforced bucket, then before moving
    // KeyInfo to deletedTable, remove the GDPR related metadata and
    // FileEncryptionInfo from KeyInfo.
    if (Boolean.valueOf(keyInfo.getMetadata().get(OzoneConsts.GDPR_FLAG))) {
      keyInfo.getMetadata().remove(OzoneConsts.GDPR_FLAG);
      keyInfo.getMetadata().remove(OzoneConsts.GDPR_ALGORITHM);
      keyInfo.getMetadata().remove(OzoneConsts.GDPR_SECRET);
      keyInfo.clearFileEncryptionInfo();
    }

    // Set the updateID
    keyInfo.setUpdateID(trxnLogIndex, isRatisEnabled);

    if (repeatedOmKeyInfo == null) {
      //The key doesn't exist in deletedTable, so create a new instance.
      repeatedOmKeyInfo = new RepeatedOmKeyInfo(keyInfo);
    } else {
      //The key exists in deletedTable, so update existing instance.
      repeatedOmKeyInfo.addOmKeyInfo(keyInfo);
    }

    return repeatedOmKeyInfo;
  }

  /**
   * Verify volume name is a valid DNS name.
   */
  public static void validateVolumeName(String volumeName) throws OMException {
    try {
      HddsClientUtils.verifyResourceName(volumeName);
    } catch (IllegalArgumentException e) {
      throw new OMException("Invalid volume name: " + volumeName,
          OMException.ResultCodes.INVALID_VOLUME_NAME);
    }
  }

  /**
   * Verify bucket name is a valid DNS name.
   */
  public static void validateBucketName(String bucketName)
      throws OMException {
    try {
      HddsClientUtils.verifyResourceName(bucketName);
    } catch (IllegalArgumentException e) {
      throw new OMException("Invalid bucket name: " + bucketName,
          OMException.ResultCodes.INVALID_BUCKET_NAME);
    }
  }

  /**
   * Verify snapshot name is a valid DNS name.
   */
  public static void validateSnapshotName(String snapshotName)
      throws OMException {
    // allow null name, for when user wants generated name
    if (snapshotName == null) {
      return;
    }
    try {
      HddsClientUtils.verifyResourceName(snapshotName);
    } catch (IllegalArgumentException e) {
      throw new OMException("Invalid snapshot name: " + snapshotName,
          OMException.ResultCodes.INVALID_SNAPSHOT_ERROR);
    }
  }

  /**
   * Return OM Client Rpc Time out.
   */
  public static long getOMClientRpcTimeOut(ConfigurationSource configuration) {
    return configuration.getObject(OMClientConfig.class).getRpcTimeOut();
  }

  /**
   * Return OmKeyInfo that would be recovered.
   */
  public static OmKeyInfo prepareKeyForRecover(OmKeyInfo keyInfo,
      RepeatedOmKeyInfo repeatedOmKeyInfo) {

    /* TODO: HDDS-2425. HDDS-2426.*/
    if (repeatedOmKeyInfo.getOmKeyInfoList().contains(keyInfo)) {
      return keyInfo;
    } else {
      return null;
    }
  }

  public static int getOMEpoch(boolean isRatisEnabled) {
    return isRatisEnabled ? EPOCH_WHEN_RATIS_ENABLED :
        EPOCH_WHEN_RATIS_NOT_ENABLED;
  }

  /**
   * Get the valid base object id given the transaction id.
   * @param epoch a 2 bit epoch number. The 2 most significant bits of the
   *              object will be set to this epoch.
   * @param txId of the transaction. This value cannot exceed 2^54 - 1 as
   *           out of the 64 bits for a long, 2 are reserved for the epoch
   *           and 8 for recursive directory creation.
   * @return base object id allocated against the transaction
   */
  public static long getObjectIdFromTxId(long epoch, long txId) {
    Preconditions.checkArgument(txId <= MAX_TRXN_ID, "TransactionID " +
        "exceeds max limit of " + MAX_TRXN_ID);
    return addEpochToTxId(epoch, txId);
  }

  /**
   * Note - This function should not be called directly. It is directly called
   * only from OzoneManager#addS3GVolumeToDB() which is a one time operation
   * when OM is started first time to add S3G volume. In call other cases,
   * getObjectIdFromTxId() should be called to append epoch to objectID.
   */
  public static long addEpochToTxId(long epoch, long txId) {
    long lsb54 = txId << TRANSACTION_ID_SHIFT;
    long msb2 = epoch << EPOCH_ID_SHIFT;

    return msb2 | lsb54;
  }

  /**
   * Given an objectId, unset the 2 most significant bits to get the
   * corresponding transaction index.
   */
  @VisibleForTesting
  public static long getTxIdFromObjectId(long objectId) {
    return ((Long.MAX_VALUE >> REVERSE_EPOCH_ID_SHIFT) & objectId)
        >> TRANSACTION_ID_SHIFT;
  }

  /**
   * Verify key name is a valid name.
   */
  public static void validateKeyName(String keyName)
          throws OMException {
    try {
      HddsClientUtils.verifyKeyName(keyName);
    } catch (IllegalArgumentException e) {
      throw new OMException(e.getMessage(),
              OMException.ResultCodes.INVALID_KEY_NAME);
    }
  }

  /**
   * Return configured OzoneManager service id based on the following logic.
   * Look at 'ozone.om.internal.service.id' first. If configured, return that.
   * If the above is not configured, look at 'ozone.om.service.ids'.
   * If count(ozone.om.service.ids) == 1, return that id.
   * If count(ozone.om.service.ids) > 1 throw exception
   * If 'ozone.om.service.ids' is not configured, return null. (Non HA)
   * @param conf configuration
   * @return OM service ID.
   * @throws IOException on error.
   */
  public static String getOzoneManagerServiceId(OzoneConfiguration conf)
      throws IOException {
    String localOMServiceId = conf.get(OZONE_OM_INTERNAL_SERVICE_ID);
    Collection<String> omServiceIds = conf.getTrimmedStringCollection(
        OZONE_OM_SERVICE_IDS_KEY);
    if (localOMServiceId == null) {
      LOG.info("{} is not defined, falling back to {} to find serviceID for "
              + "OzoneManager if it is HA enabled cluster",
          OZONE_OM_INTERNAL_SERVICE_ID, OZONE_OM_SERVICE_IDS_KEY);
      if (omServiceIds.size() > 1) {
        throw new IOException(String.format(
            "More than 1 OzoneManager ServiceID (%s) " +
                "configured : %s, but %s is not " +
                "configured.", OZONE_OM_SERVICE_IDS_KEY,
            omServiceIds.toString(), OZONE_OM_INTERNAL_SERVICE_ID));
      }
    } else if (!omServiceIds.contains(localOMServiceId)) {
      throw new IOException(String.format(
          "Cannot find the internal service id %s in %s",
          localOMServiceId, omServiceIds.toString()));
    } else {
      omServiceIds = Collections.singletonList(localOMServiceId);
    }

    if (omServiceIds.isEmpty()) {
      LOG.info("No OzoneManager ServiceID configured.");
      return null;
    } else {
      String serviceId = omServiceIds.iterator().next();
      LOG.info("Using OzoneManager ServiceID '{}'.", serviceId);
      return serviceId;
    }
  }

  /**
   * Normalize the key name. This method used {@link Path} to
   * normalize the key name.
   * @param keyName
   * @param preserveTrailingSlash - if True preserves trailing slash, else
   * does not preserve.
   * @return normalized key name.
   */
  @SuppressFBWarnings("DMI_HARDCODED_ABSOLUTE_FILENAME")
  public static String normalizeKey(String keyName,
      boolean preserveTrailingSlash) {
    // For empty strings do nothing, just return the same.
    // Reason to check here is the Paths method fail with NPE.
    if (!StringUtils.isBlank(keyName)) {
      String normalizedKeyName;
      if (keyName.startsWith(OM_KEY_PREFIX)) {
        normalizedKeyName = new Path(keyName).toUri().getPath();
      } else {
        normalizedKeyName = new Path(OM_KEY_PREFIX + keyName)
            .toUri().getPath();
      }
      if (!keyName.equals(normalizedKeyName)) {
        LOG.debug("Normalized key {} to {} ", keyName,
            normalizedKeyName.substring(1));
      }
      if (preserveTrailingSlash) {
        if (keyName.endsWith("/")) {
          return normalizedKeyName.substring(1) + "/";
        }
      }
      return normalizedKeyName.substring(1);
    }

    return keyName;
  }


  /**
   * For a given service ID, return list of configured OM hosts.
   * @param conf configuration
   * @param omServiceId service id
   * @return Set of hosts.
   */
  public static Set<String> getOmHostsFromConfig(OzoneConfiguration conf,
                                                 String omServiceId) {
    Collection<String> omNodeIds = OmUtils.getActiveOMNodeIds(conf,
        omServiceId);
    Set<String> omHosts = new HashSet<>();
    for (String nodeId : OmUtils.emptyAsSingletonNull(omNodeIds)) {
      String rpcAddrKey = ConfUtils.addKeySuffixes(OZONE_OM_ADDRESS_KEY,
          omServiceId, nodeId);
      String rpcAddrStr = OmUtils.getOmRpcAddress(conf, rpcAddrKey);
      Optional<String> hostName = getHostName(rpcAddrStr);
      hostName.ifPresent(omHosts::add);
    }
    return omHosts;
  }

  /**
   * Get a list of all OM details (address and ports) from the specified config.
   */
  public static List<OMNodeDetails> getAllOMHAAddresses(OzoneConfiguration conf,
      String omServiceId, boolean includeDecommissionedNodes) {

    List<OMNodeDetails> omNodesList = new ArrayList<>();
    Collection<String> omNodeIds;
    if (includeDecommissionedNodes) {
      omNodeIds = OmUtils.getAllOMNodeIds(conf, omServiceId);
    } else {
      omNodeIds = OmUtils.getActiveOMNodeIds(conf, omServiceId);
    }
    Collection<String> decommNodeIds = OmUtils.getDecommissionedNodes(conf,
        omServiceId);

    String rpcAddrStr, hostAddr, httpAddr, httpsAddr;
    int rpcPort, ratisPort;
    if (omNodeIds.size() == 0) {
      // If there are no nodeIds present, return empty list
      return Collections.EMPTY_LIST;
    }

    for (String nodeId : omNodeIds) {
      try {
        OMNodeDetails omNodeDetails = OMNodeDetails.getOMNodeDetailsFromConf(
            conf, omServiceId, nodeId);
        if (decommNodeIds.contains(omNodeDetails.getNodeId())) {
          omNodeDetails.setDecommissioningState();
        }
        omNodesList.add(omNodeDetails);
      } catch (IOException e) {
        String omRpcAddressStr = OMNodeDetails.getOMNodeAddressFromConf(conf,
            omServiceId, nodeId);
        LOG.error("OM {} is present in config file but it's address {} could " +
            "not be resolved. Hence, OM {} is not added to list of peer nodes.",
            nodeId, omRpcAddressStr, nodeId);
      }
    }

    return omNodesList;
  }

  /**
   * Return a comma separated list of OM node details
   * (NodeID[HostAddress:RpcPort]).
   */
  public static String getOMAddressListPrintString(List<OMNodeDetails> omList) {
    if (omList.size() == 0) {
      return null;
    }
    StringBuilder printString = new StringBuilder();
    printString.append("OM");
    if (omList.size() == 1) {
      printString.append(" [");
    } else {
      printString.append("(s) [");
    }
    printString.append(omList.get(0).getOMPrintInfo());
    for (int i = 1; i < omList.size(); i++) {
      printString.append(",")
          .append(omList.get(i).getOMPrintInfo());
    }
    printString.append("]");
    return printString.toString();
  }

  // Key points to entire bucket's snapshot
  public static boolean isBucketSnapshotIndicator(String key) {
    return key.startsWith(OM_SNAPSHOT_INDICATOR) && key.split("/").length == 2;
  }

  public static String format(List<ServiceInfo> nodes, int port,
                              String leaderId) {
    StringBuilder sb = new StringBuilder();
    // Ensuring OM's are printed in correct order
    List<ServiceInfo> omNodes = nodes.stream()
        .filter(node -> node.getNodeType() == HddsProtos.NodeType.OM)
        .sorted(Comparator.comparing(ServiceInfo::getHostname))
        .collect(Collectors.toList());
    int count = 0;
    for (ServiceInfo info : omNodes) {
      // Printing only the OM's running
      if (info.getNodeType() == HddsProtos.NodeType.OM) {
        String role =
            info.getOmRoleInfo().getNodeId().equals(leaderId) ? "LEADER" :
                "FOLLOWER";
        sb.append(
            String.format(
                " { HostName: %s | Node-Id: %s | Ratis-Port : %d | Role: %s} ",
                info.getHostname(),
                info.getOmRoleInfo().getNodeId(),
                port,
                role
            ));
        count++;
      }
    }
    // Print Stand-alone if only one OM exists
    if (count == 1) {
      return "STANDALONE";
    } else {
      return sb.toString();
    }
  }
}<|MERGE_RESOLUTION|>--- conflicted
+++ resolved
@@ -278,11 +278,8 @@
       // write to OM DB. And therefore it doesn't need a OMClientRequest.
       // Although indirectly the Ranger sync service task could invoke write
       // operation SetRangerServiceVersion.
-<<<<<<< HEAD
+    case GetKeyInfo:
     case SnapshotDiff:
-=======
-    case GetKeyInfo:
->>>>>>> ab91e462
       return true;
     case CreateVolume:
     case SetVolumeProperty:
