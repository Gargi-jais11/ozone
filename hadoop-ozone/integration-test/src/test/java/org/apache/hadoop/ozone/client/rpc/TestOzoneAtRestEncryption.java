/*
 * Licensed to the Apache Software Foundation (ASF) under one
 * or more contributor license agreements.  See the NOTICE file
 * distributed with this work for additional information
 * regarding copyright ownership.  The ASF licenses this file
 * to you under the Apache License, Version 2.0 (the
 * "License"); you may not use this file except in compliance
 *  with the License.  You may obtain a copy of the License at
 *
 *      http://www.apache.org/licenses/LICENSE-2.0
 *
 * Unless required by applicable law or agreed to in writing, software
 * distributed under the License is distributed on an "AS IS" BASIS,
 * WITHOUT WARRANTIES OR CONDITIONS OF ANY KIND, either express or implied.
 * See the License for the specific language governing permissions and
 * limitations under the License.
 */
package org.apache.hadoop.ozone.client.rpc;

import java.io.File;
import java.io.IOException;
import java.nio.charset.StandardCharsets;
import java.security.NoSuchAlgorithmException;
import java.time.Instant;
import java.util.ArrayList;
import java.util.Arrays;
import java.util.HashMap;
import java.util.List;
import java.util.Map;
import java.util.Random;
import java.util.TreeMap;
import java.util.UUID;

import org.apache.hadoop.conf.StorageUnit;
import org.apache.hadoop.crypto.key.KeyProvider;
import org.apache.hadoop.crypto.key.kms.KMSClientProvider;
import org.apache.hadoop.crypto.key.kms.server.MiniKMS;
import org.apache.hadoop.fs.CommonConfigurationKeysPublic;
import org.apache.hadoop.hdds.HddsConfigKeys;
import org.apache.hadoop.hdds.client.ReplicationFactor;
import org.apache.hadoop.hdds.client.ReplicationType;
import org.apache.hadoop.hdds.conf.OzoneConfiguration;
import org.apache.hadoop.hdds.protocol.proto.HddsProtos;
import org.apache.hadoop.hdds.scm.container.ContainerInfo;
import org.apache.hadoop.hdds.scm.protocolPB.StorageContainerLocationProtocolClientSideTranslatorPB;
import org.apache.hadoop.ozone.MiniOzoneCluster;
import org.apache.hadoop.ozone.OzoneConsts;
import org.apache.hadoop.ozone.client.BucketArgs;
import org.apache.hadoop.ozone.client.CertificateClientTestImpl;
import org.apache.hadoop.ozone.client.ObjectStore;
import org.apache.hadoop.ozone.client.OzoneBucket;
import org.apache.hadoop.ozone.client.OzoneClient;
import org.apache.hadoop.ozone.client.OzoneClientFactory;
import org.apache.hadoop.ozone.client.OzoneKey;
import org.apache.hadoop.ozone.client.OzoneKeyDetails;
import org.apache.hadoop.ozone.client.OzoneVolume;
import org.apache.hadoop.ozone.client.io.MultipartCryptoKeyInputStream;
import org.apache.hadoop.ozone.client.io.OzoneInputStream;
import org.apache.hadoop.ozone.client.io.OzoneOutputStream;
import org.apache.hadoop.ozone.om.OMMetadataManager;
import org.apache.hadoop.ozone.om.OzoneManager;
import org.apache.hadoop.ozone.om.helpers.OmKeyArgs;
import org.apache.hadoop.ozone.om.helpers.OmKeyInfo;
import org.apache.hadoop.ozone.om.helpers.OmKeyLocationInfo;
import org.apache.hadoop.ozone.om.helpers.OmMultipartCommitUploadPartInfo;
import org.apache.hadoop.ozone.om.helpers.OmMultipartInfo;
import org.apache.hadoop.ozone.om.helpers.OmMultipartUploadCompleteInfo;
import org.apache.hadoop.ozone.om.helpers.RepeatedOmKeyInfo;
import org.apache.hadoop.test.GenericTestUtils;

import static org.apache.hadoop.hdds.HddsConfigKeys.OZONE_METADATA_DIRS;
import static org.apache.hadoop.hdds.client.ReplicationFactor.ONE;
import static org.apache.hadoop.hdds.client.ReplicationType.STAND_ALONE;

import org.junit.AfterClass;
import org.junit.Assert;
import org.junit.BeforeClass;
import org.junit.Test;

/**
 * This class is to test all the public facing APIs of Ozone Client.
 */
public class TestOzoneAtRestEncryption {

  private static MiniOzoneCluster cluster = null;
  private static MiniKMS miniKMS;
  private static OzoneClient ozClient = null;
  private static ObjectStore store = null;
  private static OzoneManager ozoneManager;
  private static StorageContainerLocationProtocolClientSideTranslatorPB
      storageContainerLocationClient;

  private static final String SCM_ID = UUID.randomUUID().toString();
  private static final String CLUSTER_ID = UUID.randomUUID().toString();
  private static File testDir;
  private static OzoneConfiguration conf;
  private static final String TEST_KEY = "key1";
  private static final Random RANDOM = new Random();

  private static final int MPU_PART_MIN_SIZE = 256 * 1024; // 256KB
  private static final int BLOCK_SIZE = 64 * 1024; // 64KB
  private static final int CHUNK_SIZE = 16 * 1024; // 16KB
  private static final int DEFAULT_CRYPTO_BUFFER_SIZE = 8 * 1024; // 8KB
  // (this is the default Crypto Buffer size as determined by the config
  // hadoop.security.crypto.buffer.size)

  @BeforeClass
  public static void init() throws Exception {
    testDir = GenericTestUtils.getTestDir(
        TestSecureOzoneRpcClient.class.getSimpleName());

    File kmsDir = new File(testDir, UUID.randomUUID().toString());
    Assert.assertTrue(kmsDir.mkdirs());
    MiniKMS.Builder miniKMSBuilder = new MiniKMS.Builder();
    miniKMS = miniKMSBuilder.setKmsConfDir(kmsDir).build();
    miniKMS.start();

    OzoneManager.setTestSecureOmFlag(true);
    conf = new OzoneConfiguration();
    conf.set(CommonConfigurationKeysPublic.HADOOP_SECURITY_KEY_PROVIDER_PATH,
        getKeyProviderURI(miniKMS));
    conf.set(HddsConfigKeys.OZONE_METADATA_DIRS, testDir.getAbsolutePath());
    conf.setBoolean(HddsConfigKeys.HDDS_BLOCK_TOKEN_ENABLED, true);
    conf.set(OZONE_METADATA_DIRS, testDir.getAbsolutePath());
    CertificateClientTestImpl certificateClientTest =
        new CertificateClientTestImpl(conf);
    cluster = MiniOzoneCluster.newBuilder(conf)
        .setNumDatanodes(10)
        .setScmId(SCM_ID)
<<<<<<< HEAD
        .setClusterId(CLUSTER_ID)
=======
        .setBlockSize(BLOCK_SIZE)
        .setChunkSize(CHUNK_SIZE)
        .setStreamBufferSizeUnit(StorageUnit.BYTES)
>>>>>>> 2fc1022b
        .setCertificateClient(certificateClientTest)
        .build();
    cluster.getOzoneManager().startSecretManager();
    cluster.waitForClusterToBeReady();
    ozClient = OzoneClientFactory.getRpcClient(conf);
    store = ozClient.getObjectStore();
    storageContainerLocationClient =
        cluster.getStorageContainerLocationClient();
    ozoneManager = cluster.getOzoneManager();
    ozoneManager.setMinMultipartUploadPartSize(MPU_PART_MIN_SIZE);
    TestOzoneRpcClient.setCluster(cluster);
    TestOzoneRpcClient.setOzClient(ozClient);
    TestOzoneRpcClient.setOzoneManager(ozoneManager);
    TestOzoneRpcClient.setStorageContainerLocationClient(
        storageContainerLocationClient);
    TestOzoneRpcClient.setStore(store);
    TestOzoneRpcClient.setClusterId(CLUSTER_ID);

    // create test key
    createKey(TEST_KEY, cluster.getOzoneManager().getKmsProvider(), conf);
  }

  /**
   * Close OzoneClient and shutdown MiniOzoneCluster.
   */
  @AfterClass
  public static void shutdown() throws IOException {
    if(ozClient != null) {
      ozClient.close();
    }

    if (storageContainerLocationClient != null) {
      storageContainerLocationClient.close();
    }

    if (cluster != null) {
      cluster.shutdown();
    }

    if (miniKMS != null) {
      miniKMS.stop();
    }
  }

  @Test
  public void testPutKeyWithEncryption() throws Exception {
    String volumeName = UUID.randomUUID().toString();
    String bucketName = UUID.randomUUID().toString();
    Instant testStartTime = Instant.now();

    String value = "sample value";
    store.createVolume(volumeName);
    OzoneVolume volume = store.getVolume(volumeName);
    BucketArgs bucketArgs = BucketArgs.newBuilder()
        .setBucketEncryptionKey(TEST_KEY).build();
    volume.createBucket(bucketName, bucketArgs);
    OzoneBucket bucket = volume.getBucket(bucketName);

    for (int i = 0; i < 1; i++) {
      String keyName = UUID.randomUUID().toString();

      try (OzoneOutputStream out = bucket.createKey(keyName,
          value.getBytes(StandardCharsets.UTF_8).length,
          ReplicationType.STAND_ALONE,
          ReplicationFactor.ONE, new HashMap<>())) {
        out.write(value.getBytes(StandardCharsets.UTF_8));
      }

      OzoneKey key = bucket.getKey(keyName);
      Assert.assertEquals(keyName, key.getName());
      byte[] fileContent;
      int len = 0;

      try(OzoneInputStream is = bucket.readKey(keyName)) {
        fileContent = new byte[value.getBytes(StandardCharsets.UTF_8).length];
        len = is.read(fileContent);
      }

      Assert.assertEquals(len, value.length());
      Assert.assertTrue(verifyRatisReplication(volumeName, bucketName,
          keyName, ReplicationType.STAND_ALONE,
          ReplicationFactor.ONE));
      Assert.assertEquals(value, new String(fileContent,
          StandardCharsets.UTF_8));
      Assert.assertFalse(key.getCreationTime().isBefore(testStartTime));
      Assert.assertFalse(key.getModificationTime().isBefore(testStartTime));
    }
  }

  /**
   * Test PutKey & DeleteKey with Encryption and GDPR.
   * 1. Create a GDPR enforced bucket
   * 2. PutKey with Encryption in above bucket and verify.
   * 3. DeleteKey and confirm the metadata does not have encryption key.
   * @throws Exception
   */
  @Test
  public void testKeyWithEncryptionAndGdpr() throws Exception {
    //Step 1
    String volumeName = UUID.randomUUID().toString();
    String bucketName = UUID.randomUUID().toString();
    Instant testStartTime = Instant.now();

    String value = "sample value";
    store.createVolume(volumeName);
    OzoneVolume volume = store.getVolume(volumeName);
    //Bucket with Encryption & GDPR enforced
    BucketArgs bucketArgs = BucketArgs.newBuilder()
        .setBucketEncryptionKey(TEST_KEY)
        .addMetadata(OzoneConsts.GDPR_FLAG, "true").build();
    volume.createBucket(bucketName, bucketArgs);
    OzoneBucket bucket = volume.getBucket(bucketName);
    Assert.assertEquals(bucketName, bucket.getName());
    Assert.assertNotNull(bucket.getMetadata());
    Assert.assertEquals("true",
        bucket.getMetadata().get(OzoneConsts.GDPR_FLAG));

    //Step 2
    String keyName = UUID.randomUUID().toString();
    Map<String, String> keyMetadata = new HashMap<>();
    keyMetadata.put(OzoneConsts.GDPR_FLAG, "true");
    try (OzoneOutputStream out = bucket.createKey(keyName,
        value.getBytes(StandardCharsets.UTF_8).length,
        ReplicationType.STAND_ALONE,
        ReplicationFactor.ONE, keyMetadata)) {
      out.write(value.getBytes(StandardCharsets.UTF_8));
    }

    OzoneKeyDetails key = bucket.getKey(keyName);
    Assert.assertEquals(keyName, key.getName());
    byte[] fileContent;
    int len = 0;

    try(OzoneInputStream is = bucket.readKey(keyName)) {
      fileContent = new byte[value.getBytes(StandardCharsets.UTF_8).length];
      len = is.read(fileContent);
    }

    Assert.assertEquals(len, value.length());
    Assert.assertTrue(verifyRatisReplication(volumeName, bucketName,
        keyName, ReplicationType.STAND_ALONE,
        ReplicationFactor.ONE));
    Assert.assertEquals(value, new String(fileContent, StandardCharsets.UTF_8));
    Assert.assertFalse(key.getCreationTime().isBefore(testStartTime));
    Assert.assertFalse(key.getModificationTime().isBefore(testStartTime));
    Assert.assertEquals("true", key.getMetadata().get(OzoneConsts.GDPR_FLAG));
    //As TDE is enabled, the TDE encryption details should not be null.
    Assert.assertNotNull(key.getFileEncryptionInfo());

    //Step 3
    bucket.deleteKey(key.getName());

    OMMetadataManager omMetadataManager = ozoneManager.getMetadataManager();
    String objectKey = omMetadataManager.getOzoneKey(volumeName, bucketName,
        keyName);

    GenericTestUtils.waitFor(() -> {
      try {
        return omMetadataManager.getDeletedTable().isExist(objectKey);
      } catch (IOException e) {
        return false;
      }
    }, 500, 100000);
    RepeatedOmKeyInfo deletedKeys =
        omMetadataManager.getDeletedTable().get(objectKey);
    Map<String, String> deletedKeyMetadata =
        deletedKeys.getOmKeyInfoList().get(0).getMetadata();
    Assert.assertFalse(deletedKeyMetadata.containsKey(OzoneConsts.GDPR_FLAG));
    Assert.assertFalse(deletedKeyMetadata.containsKey(OzoneConsts.GDPR_SECRET));
    Assert.assertFalse(
        deletedKeyMetadata.containsKey(OzoneConsts.GDPR_ALGORITHM));
    Assert.assertNull(
        deletedKeys.getOmKeyInfoList().get(0).getFileEncryptionInfo());
  }

  private boolean verifyRatisReplication(String volumeName, String bucketName,
      String keyName, ReplicationType type, ReplicationFactor factor)
      throws IOException {
    OmKeyArgs keyArgs = new OmKeyArgs.Builder()
        .setVolumeName(volumeName)
        .setBucketName(bucketName)
        .setKeyName(keyName)
        .setRefreshPipeline(true)
        .build();
    HddsProtos.ReplicationType replicationType =
        HddsProtos.ReplicationType.valueOf(type.toString());
    HddsProtos.ReplicationFactor replicationFactor =
        HddsProtos.ReplicationFactor.valueOf(factor.getValue());
    OmKeyInfo keyInfo = ozoneManager.lookupKey(keyArgs);
    for (OmKeyLocationInfo info:
        keyInfo.getLatestVersionLocations().getLocationList()) {
      ContainerInfo container =
          storageContainerLocationClient.getContainer(info.getContainerID());
      if (!container.getReplicationFactor().equals(replicationFactor) || (
          container.getReplicationType() != replicationType)) {
        return false;
      }
    }
    return true;
  }

  private static String getKeyProviderURI(MiniKMS kms) {
    return KMSClientProvider.SCHEME_NAME + "://" +
        kms.getKMSUrl().toExternalForm().replace("://", "@");
  }

  private static void createKey(String keyName, KeyProvider
      provider, OzoneConfiguration config)
      throws NoSuchAlgorithmException, IOException {
    final KeyProvider.Options options = KeyProvider.options(config);
    options.setDescription(keyName);
    options.setBitLength(128);
    provider.createKey(keyName, options);
    provider.flush();
  }

  @Test
  public void testMPUwithOnePart() throws Exception {
    testMultipartUploadWithEncryption(1);
  }

  @Test
  public void testMPUwithTwoParts() throws Exception {
    testMultipartUploadWithEncryption(2);
  }

  public void testMultipartUploadWithEncryption(int numParts) throws Exception {
    String volumeName = UUID.randomUUID().toString();
    String bucketName = UUID.randomUUID().toString();
    String keyName = "mpu_test_key_" + numParts;

    store.createVolume(volumeName);
    OzoneVolume volume = store.getVolume(volumeName);
    BucketArgs bucketArgs = BucketArgs.newBuilder()
        .setBucketEncryptionKey(TEST_KEY).build();
    volume.createBucket(bucketName, bucketArgs);
    OzoneBucket bucket = volume.getBucket(bucketName);

    // Initiate multipart upload
    String uploadID = initiateMultipartUpload(bucket, keyName, STAND_ALONE,
        ONE);

    // Upload Parts
    Map<Integer, String> partsMap = new TreeMap<>();
    List<byte[]> partsData = new ArrayList<>();
    int keySize = 0;
    for (int i = 1; i <= numParts; i++) {
      // Generate random data with different sizes for each part.
      // Adding a random int with a cap at 8K (the default crypto buffer
      // size) to get parts whose last byte does not coincide with crypto
      // buffer boundary.
      byte[] data = generateRandomData((MPU_PART_MIN_SIZE * i) +
          RANDOM.nextInt(DEFAULT_CRYPTO_BUFFER_SIZE));
      String partName = uploadPart(bucket, keyName, uploadID, i, data);
      partsMap.put(i, partName);
      partsData.add(data);
      keySize += data.length;
    }

    // Combine the parts data into 1 byte array for verification
    byte[] inputData = new byte[keySize];
    int dataCopied = 0;
    for (int i = 1; i <= numParts; i++) {
      byte[] partBytes = partsData.get(i - 1);
      System.arraycopy(partBytes, 0, inputData, dataCopied, partBytes.length);
      dataCopied += partBytes.length;
    }

    // Complete MPU
    completeMultipartUpload(bucket, keyName, uploadID, partsMap);

    // Read different data lengths and starting from different offsets and
    // verify the data matches.
    Random random = new Random();
    int randomSize = random.nextInt(keySize/2);
    int randomOffset = random.nextInt(keySize - randomSize);

    int[] readDataSizes = {keySize, keySize / 3 + 1, BLOCK_SIZE,
        BLOCK_SIZE * 2 + 1, CHUNK_SIZE, CHUNK_SIZE / 4 - 1,
        DEFAULT_CRYPTO_BUFFER_SIZE, DEFAULT_CRYPTO_BUFFER_SIZE / 2, 1,
        randomSize};

    int[] readFromPositions = {0, DEFAULT_CRYPTO_BUFFER_SIZE + 10, CHUNK_SIZE,
        BLOCK_SIZE - DEFAULT_CRYPTO_BUFFER_SIZE + 1, BLOCK_SIZE, keySize / 3,
        keySize - 1, randomOffset};

    // Create an input stream to read the data
    OzoneInputStream inputStream = bucket.readKey(keyName);
    Assert.assertTrue(inputStream instanceof MultipartCryptoKeyInputStream);
    MultipartCryptoKeyInputStream cryptoInputStream =
        (MultipartCryptoKeyInputStream) inputStream;

    for (int readDataLen : readDataSizes) {
      for (int readFromPosition : readFromPositions) {
        // Check that offset + buffer size does not exceed the key size
        if (readFromPosition + readDataLen > keySize) {
          continue;
        }

        byte[] readData = new byte[readDataLen];
        cryptoInputStream.seek(readFromPosition);
        inputStream.read(readData, 0, readDataLen);

        assertReadContent(inputData, readData, readFromPosition);
      }
    }
  }

  private static byte[] generateRandomData(int length) {
    byte[] bytes = new byte[length];
    RANDOM.nextBytes(bytes);
    return bytes;
  }

  private String initiateMultipartUpload(OzoneBucket bucket, String keyName,
      ReplicationType replicationType, ReplicationFactor replicationFactor)
      throws Exception {
    OmMultipartInfo multipartInfo = bucket.initiateMultipartUpload(keyName,
        replicationType, replicationFactor);

    String uploadID = multipartInfo.getUploadID();
    Assert.assertNotNull(uploadID);
    return uploadID;
  }

  private String uploadPart(OzoneBucket bucket, String keyName,
      String uploadID, int partNumber, byte[] data) throws Exception {
    OzoneOutputStream ozoneOutputStream = bucket.createMultipartKey(keyName,
        data.length, partNumber, uploadID);
    ozoneOutputStream.write(data, 0, data.length);
    ozoneOutputStream.close();

    OmMultipartCommitUploadPartInfo omMultipartCommitUploadPartInfo =
        ozoneOutputStream.getCommitUploadPartInfo();

    Assert.assertNotNull(omMultipartCommitUploadPartInfo);
    Assert.assertNotNull(omMultipartCommitUploadPartInfo.getPartName());
    return omMultipartCommitUploadPartInfo.getPartName();
  }

  private void completeMultipartUpload(OzoneBucket bucket, String keyName,
      String uploadID, Map<Integer, String> partsMap) throws Exception {
    OmMultipartUploadCompleteInfo omMultipartUploadCompleteInfo = bucket
        .completeMultipartUpload(keyName, uploadID, partsMap);

    Assert.assertNotNull(omMultipartUploadCompleteInfo);
    Assert.assertEquals(omMultipartUploadCompleteInfo.getBucket(), bucket
        .getName());
    Assert.assertEquals(omMultipartUploadCompleteInfo.getVolume(), bucket
        .getVolumeName());
    Assert.assertEquals(omMultipartUploadCompleteInfo.getKey(), keyName);
    Assert.assertNotNull(omMultipartUploadCompleteInfo.getHash());
  }

  private static void assertReadContent(byte[] inputData, byte[] readData,
      int offset) {
    byte[] inputDataForComparison = Arrays.copyOfRange(inputData, offset,
        offset + readData.length);
    Assert.assertArrayEquals("Read data does not match input data at offset " +
        offset + " and length " + readData.length,
        inputDataForComparison, readData);
  }
}<|MERGE_RESOLUTION|>--- conflicted
+++ resolved
@@ -127,13 +127,10 @@
     cluster = MiniOzoneCluster.newBuilder(conf)
         .setNumDatanodes(10)
         .setScmId(SCM_ID)
-<<<<<<< HEAD
         .setClusterId(CLUSTER_ID)
-=======
         .setBlockSize(BLOCK_SIZE)
         .setChunkSize(CHUNK_SIZE)
         .setStreamBufferSizeUnit(StorageUnit.BYTES)
->>>>>>> 2fc1022b
         .setCertificateClient(certificateClientTest)
         .build();
     cluster.getOzoneManager().startSecretManager();
